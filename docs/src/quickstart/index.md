# Quickstart

A cursory explanation on how to get up and running with an index in 5 minutes. This section will assume you've already read over [Getting Started](./../getting-started/index.md) and have already installed all relevant [sytem](./../getting-started/system-dependencies.md) and [application](./../getting-started/application-dependencies.md) dependencies.

## Write a Sway smart contract

`forc new counter && cd counter/`

Write a counter type of smart contract.

```sway
contract;

use std::{address::Address, hash::sha256};

struct Count {
    id: u64,
    count: u64,
}

abi Counter {
    fn count() -> Count;
}

impl Counter for Contract {
    fn count() -> Count {
        Count{ id: 1, count: 1 }
    }
}
```

> Make sure to compile your smart contract with `forc build`, which will build the ABI JSON asset required by your index.

## Create an index

This consists of 5 parts:

1. Writing your GraphQL schema.
2. Writing your index manifest.
3. Writing the actual code to index events.
4. Compiling your index to WASM.
5. Updating your index manifest with your newly compiled WASM module.

### 1. Start with some GraphQL schema

```graphql
schema {
    query: QueryRoot
}

type QueryRoot {
    count: CountEntity
}

type CountEntity {
    id: ID!
    count: UInt8!
}

type AdjustedCountEntity {
    id: ID!
    count: CountEntity!
    adjusted_count: UInt8!
}
```

### 2. Next write a manifest for your index

```yaml
namespace: your_org_name
identifier: your_index_name
abi: /full/path/to/your/smart-contract-abi.json
start_block: 1
# your smart contract ID
contract: 0x39150017c9e38e5e280432d546fae345d6ce6d8fe4710162c2e3a95a6faff051 
graphql_schema: /full/path/to/your/graphql.schema
```

> Note that we haven't added a `module` parameter to our manifest yet because we haven't actually built a WASM module yet.

### 3. Now write the actual code for your index

Start with your Cargo.toml.

```toml
[package]
name = "my_index"
version = "0.0.0"
edition = "2021"
publish = false

[lib]
crate-type = ['cdylib']

[dependencies]
<<<<<<< HEAD
fuel-indexer-macros = { default-features = false }
fuel-indexer-plugin = "0.1"
fuel-indexer-schema = { default-features = false }
=======
fuel-indexer-macros = { version = "0.1.0", default-features = false }
fuel-indexer-plugin = "0.1"
fuel-indexer-schema = { version = "0.1.0", default-features = false }
>>>>>>> 24e61d7d
fuel-tx = "0.18"
fuels-core = "0.26"
fuels-types = "0.26"
getrandom = { version = "0.2", features = ["js"] }
serde = { version = "1.0", default-features = false, features = ["derive"] }
serde_json = { version = "1.0", default-features = false, features = ["alloc"] }
```

Then write your literal indexing code.

```rust
extern crate alloc;
use fuel_indexer_macros::indexer;

#[indexer(manifest = "full/path/to/your/manifest.yaml")]
pub mod my_counter_index_module {

    fn counter_module_handler_one(event: Count) {
        let Count { count, id } = event;

        let count_entity = match CountEntity::load(id) {
            Some(o) => o,
            None => CountEntity { id, count },
        };

        count_entity.save();

        let CountEntity { id, count } = count_entity;

        let adjusted_count_entity = AdjustedCountEntity{ 
            id, 
            count: count_entity.id, 
            adjusted_count: count + 1
        };

        adjusted_count_entity.save();
    }
}

```

### 4. Compile the index

```bash
cargo build -p my-index --release --wasm32-unknown-unknown
```

> IMPORTANT: As of this writing, there is a small bug in newly built Fuel indexer WASM modules that produces a WASM runtime error due an errant upstream dependency. For now, a quick workaround requires using `wasm-snip` to remove the errant symbols from the WASM module. More info can be found in the related script [here](https://github.com/FuelLabs/fuel-indexer/blob/master/scripts/stripper.bash).

### 5. Add your new WASM module to your index manifest

```yaml
namespace: your_org_name
identifier: your_index_name
abi: /full/path/to/your/smart-contract-abi.json
start_block: 1
# your smart contract ID
contract: 0x39150017c9e38e5e280432d546fae345d6ce6d8fe4710162c2e3a95a6faff051 
graphql_schema: /full/path/to/your/graphql.schema
module:
  wasm: /full/path/to/my_index.wasm
```<|MERGE_RESOLUTION|>--- conflicted
+++ resolved
@@ -93,15 +93,9 @@
 crate-type = ['cdylib']
 
 [dependencies]
-<<<<<<< HEAD
-fuel-indexer-macros = { default-features = false }
-fuel-indexer-plugin = "0.1"
-fuel-indexer-schema = { default-features = false }
-=======
 fuel-indexer-macros = { version = "0.1.0", default-features = false }
 fuel-indexer-plugin = "0.1"
 fuel-indexer-schema = { version = "0.1.0", default-features = false }
->>>>>>> 24e61d7d
 fuel-tx = "0.18"
 fuels-core = "0.26"
 fuels-types = "0.26"
