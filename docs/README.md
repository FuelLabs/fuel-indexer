<!-- markdownlint-disable MD033 -->
<!-- markdownlint-disable MD025 -->
<!-- markdownlint-disable MD041 -->
<p align="center">
    <picture>
        <source media="(prefers-color-scheme: dark)" srcset="./src/img/fuel-indexer-logo-dark.png">
        <img alt="Fuel Indexer logo" width="400px" src="./src/img/fuel-indexer-logo-light.png">
    </picture>

</p>
<p align="center">
    <a href="https://github.com/FuelLabs/fuel-indexer/actions/workflows/ci.yml" alt="CI">
        <img src="https://github.com/FuelLabs/fuel-indexer/actions/workflows/ci.yml/badge.svg" />
    </a>
    <a href="https://crates.io/crates/fuel-indexer" alt="crates.io">
        <img src="https://img.shields.io/crates/v/fuel-indexer?label=latest" />
    </a>
    <a href="https://docs.rs/fuel-indexer/" alt="docs.rs">
        <img src="https://docs.rs/fuel-indexer/badge.svg" />
    </a>
    <a href="https://discord.gg/xfpK4Pe" alt="Discord">
        <img src="https://img.shields.io/badge/chat%20on-discord-orange?&logo=discord&logoColor=ffffff&color=7389D8&labelColor=6A7EC2" />
    </a>
</p>

The Fuel indexer is a standalone service that can be used to index various components of the blockchain. These indexable components include blocks, transactions, receipts, and state within the Fuel network, allowing for high-performance read-only access to the blockchain for advanced dApp use-cases.

<!-- Using an <img> so we can size it -->
<img src="https://i.imgur.com/8K14p9h.png" alt="diagram" width="500"/>

- [**For Users**](#for-users)
  - [Dependencies](#dependencies)
    - [`fuelup`](#fuelup)
    - [`wasm`](#wasm)
  - [Quickstart](#quickstart)
  - [`forc index` Plugin](#forc-index-plugin)
    - [`check`](#forc-index-check)
    - [`new`](#forc-index-new)
    - [`init`](#forc-index-init)
    - [`build`](#forc-index-build)
    - [`deploy`](#forc-index-new)
    - [`remove`](#forc-index-remove)
  - [Schema](#schema)
  - [Modules](#modules)
    - [WASM module notes](#notes-on-wasm-modules)
- [**For Contributors**](#for-contributors)
  - [Dependencies](#dev-dependencies)
    - [`fuelup`](#fuelup)
    - [`docker`](#docker)
    - [PostgreSQL](#postgresql)
    - [SQLx](#sqlx)
  - [Building from source](#building-from-source)
  - [Run migrations](#run-migrations)
  - [Start the service](#start-the-service)
  - [Testing](#testing)
    - [Default tests](#default-tests)
    - [End-to-end tests](#end-to-end-tests)
    - [`trybuild` tests](#trybuild-tests)
  - [Contributing](#contributing)
- [Read the book](#read-the-book)

# For Users

Users of the Fuel indexer project include dApp developers looking to write flexible data-based backends for their dApp frontends, as well as index operators who are interested in managing one or many indexer projects for dApp developers.

## Dependencies

### `fuelup`

- We use fuelup in order to get the binaries produced by services in the Fuel ecosystem. Fuelup will install binaries related to the Fuel node, the Fuel indexer, the Fuel orchestrator (forc), and other components.
- fuelup can be downloaded [here](https://github.com/FuelLabs/fuelup).

### `wasm`

Two additonal cargo components will be required to build your indexers: `wasm-snip` and the `wasm32-unknown-unknown` target.

- To install `wasm-snip`:

```bash
cargo install wasm-snip
```

To install the `wasm32-unknown-unknown` target via `rustup`:

```bash
rustup target add wasm32-unknown-unknown
```

> IMPORTANT: Users on Apple Silicon macOS systems may experience trouble when trying to build WASM modules due to its `clang` binary not supporting WASM targets. If encountered, you can install a binary with better support from Homebrew (`brew install llvm`) and instruct `rustc` to leverage it by setting the following environment variables:
>
> - `AR=/opt/homebrew/opt/llvm/bin/llvm-ar`
> - `CC=/opt/homebrew/opt/llvm/bin/clang`

## Quickstart

In this tutorial you will:

1. Bootstrap your development environment.
2. Create, build, and deploy an index to an indexer service hooked up to Fuel's `beta-3` testnet.
3. Query the indexer service for indexed data using GraphQL.

## 1. Setting up your environment

In this Quickstart, we'll use Docker's Compose to spin up a Fuel indexer service with a PostgreSQL database backend. We will also use Fuel's toolchain manager [`fuelup`](https://github.com/FuelLabs/fuelup) in order to install the `forc-index` binary that we'll use to develop our index.

### 1.1 Install `fuelup`

To Install fuelup with the default features/options, use the following command, which downloads the fuelup installation script and runs it interactively.

```bash
curl \
  --proto '=https' \
  --tlsv1.2 -sSf https://fuellabs.github.io/fuelup/fuelup-init.sh | sh
```

> If you require a non-default `fuelup` installation, please [read the `fuelup` installation docs.](https://github.com/FuelLabs/fuelup)

## 2. Using the `forc-index` plugin

The primary means of interfacing with the Fuel indexer **for index development** is the [`forc-index` CLI tool](https://crates.io/crates/forc-index). `forc-index` is a [`forc`](https://github.com/FuelLabs/sway/tree/master/forc) plugin specifically created to interface with the Fuel indexer service. Since we already installed `fuelup` in a previous step <sup>[1.1](#11-install-fuelup)</sup>, we should be able to check that our `forc-index` binary was successfully installed and added to our `PATH`.

```bash
which forc-index
```

```text
/Users/me/.fuelup/bin/forc-index
```

> IMPORTANT: `fuelup` will install several binaries from the Fuel ecosystem and add them into your `PATH`, including the `fuel-indexer` binary. The `fuel-indexer` binary is the primary binary that users can use to spin up a Fuel indexer service.

```bash
which fuel-indexer
```

```text
/Users/me/.fuelup/bin/fuel-indexer
```

### 2.1 Check for components

Once the `forc-index` plugin is installed, let's go ahead and see what indexer components we have installed.

> Many of these components are required for development work (e.g., `fuel-core`, `psql`) but some are even required for non-development usage as well (e.g., `wasm-snip`, `fuelup`).

```bash
forc index check
```

```text
+--------+------------------------+---------------------------------------------------------+
| Status |       Component        |                         Details                         |
+--------+------------------------+---------------------------------------------------------+
|   ✅   | fuel-indexer binary    |  /Users/me/.fuelup/bin/fuel-indexer                     |
+--------+------------------------+---------------------------------------------------------+
|   ⛔️   | fuel-indexer service   |  Failed to detect service at Port(29987).               |
+--------+------------------------+---------------------------------------------------------+
|   ✅   | psql                   |  /usr/local/bin/psql                                    |
+--------+------------------------+---------------------------------------------------------+
|   ✅   | fuel-core              |  /Users/me/.fuelup/bin/fuel-core                        |
+--------+------------------------+---------------------------------------------------------+
|   ✅   | docker                 |  /usr/local/bin/docker                                  |
+--------+------------------------+---------------------------------------------------------+
|   ✅   | fuelup                 |  /Users/me/.fuelup/bin/fuelup                           |
+--------+------------------------+---------------------------------------------------------+
|   ✅   | wasm-snip              |  /Users/me/.cargo/bin/wasm-snip                         |
+--------+------------------------+---------------------------------------------------------+
|   ✅   | forc-postgres          |  /Users/me/.fuelup/bin/fuelup                           |
+--------+------------------------+---------------------------------------------------------+
|   ✅   | rustc                  |  /Users/me/.cargo/bin/rustc                             |
+--------+------------------------+---------------------------------------------------------+
```

### 2.2 Setup a Database and Start the Indexer Service

To quickly setup and bootstrap the PostgreSQL database that we'll need, we'll use `forc index` and its `forc index postgres` subcommand.

We can quickly create a bootstrapped database and start the Fuel indexer service by running the following command:

> IMPORTANT: Ensure that any local PostgreSQL instance that is running on port `5432` is stopped.

```bash
forc index start \
    --embedded-database                         # Setup and start a default database.
    --fuel-node-host node-beta-2.fuel.network \ # Connect to a Fuel node at this host
    --fuel-node-port 80                         # and port, and monitor the network.
```

You should see output indicating the successful creation of a database and start of the indexer service; there may be much more content in your session, but it should generally contain output similar to the following lines:

```text
📦 Downloading, unpacking, and bootstrapping database...

▹▹▸▹▹ ⏱  Setting up database...

💡 Creating database at 'postgres://postgres:postgres@localhost:5432/postgres'

✅ Successfully created database at 'postgres://postgres:postgres@localhost:5432/postgres'.

✅ Successfully started database at 'postgres://postgres:postgres@localhost:5432/postgres'.

✅ Successfully started the indexer service.
```

> You can `Ctrl+C` to exit the `forc index start` process, and your indexer service and database should still be running in the background.

### 2.3 Creating a new indexer

Now that we have our development environment set up, the next step is to create an indexer.

```bash
forc index new hello-indexer --namespace my_project && cd hello-indexer
```

> The `namespace` of your project is a required option. You can think of a `namespace` as your organization name or company name. Your project might contain one or many indexers all under the same `namespace`.

```text
forc index new hello-indexer --namespace my_project

███████╗██╗   ██╗███████╗██╗         ██╗███╗   ██╗██████╗ ███████╗██╗  ██╗███████╗██████╗
██╔════╝██║   ██║██╔════╝██║         ██║████╗  ██║██╔══██╗██╔════╝╚██╗██╔╝██╔════╝██╔══██╗
█████╗  ██║   ██║█████╗  ██║         ██║██╔██╗ ██║██║  ██║█████╗   ╚███╔╝ █████╗  ██████╔╝
██╔══╝  ██║   ██║██╔══╝  ██║         ██║██║╚██╗██║██║  ██║██╔══╝   ██╔██╗ ██╔══╝  ██╔══██╗
██║     ╚██████╔╝███████╗███████╗    ██║██║ ╚████║██████╔╝███████╗██╔╝ ██╗███████╗██║  ██║
╚═╝      ╚═════╝ ╚══════╝╚══════╝    ╚═╝╚═╝  ╚═══╝╚═════╝ ╚══════╝╚═╝  ╚═╝╚══════╝╚═╝  ╚═╝

An easy-to-use, flexible indexing service built to go fast. 🚗💨

----

Read the Docs:
- Fuel Indexer: https://github.com/FuelLabs/fuel-indexer
- Fuel Indexer Book: https://fuellabs.github.io/fuel-indexer/latest
- Sway Book: https://fuellabs.github.io/sway/latest
- Rust SDK Book: https://fuellabs.github.io/fuels-rs/latest

Join the Community:
- Follow us @SwayLang: https://twitter.com/fuellabs_
- Ask questions in dev-chat on Discord: https://discord.com/invite/xfpK4Pe

Report Bugs:
- Fuel Indexer Issues: https://github.com/FuelLabs/fuel-indexer/issues/new

Take a quick tour.
`forc index check`
    List indexer components.
`forc index new`
    Create a new index.
`forc index init`
    Create a new index in an existing directory.
`forc index start`
    Start a local indexer service.
`forc index build`
    Build your index.
`forc index deploy`
    Deploy your index.
`forc index remove`
    Stop a running index.
```

<<<<<<< HEAD
> IMPORTANT: If you want more details on how this index works, checkout our [block explorer index example](https://fuellabs.github.io/fuel-indexer/master/examples/block-explorer.html).

### 2.4 Deploying our index

By now we have a brand new index that will index some blocks and transactions, but now we need to build and deploy it in order to see it in action.

#### 2.4.1 Starting an indexer service

```bash
forc index start \
    --fuel-node-host node-beta-3.fuel.network \
    --fuel-node-port 80
```
=======
> IMPORTANT: If you want more details on how this indexer works, check out our [block explorer indexer example](https://fuellabs.github.io/fuel-indexer/master/examples/block-explorer.html).
>>>>>>> 1e75697f

### 2.4 Deploying our indexer

At this point, we have a brand new indexer that will index some blocks and transactions. And with our database and Fuel indexer service up and running, all that's left is to build and deploy the indexer in order to see it in action. but now we need to build and deploy it in order to see it in action.

```bash
forc index deploy --manifest hello_index.manifest.yaml
```

If all goes well, you should see the following:

```text
▹▹▸▹▹ ⏰ Building...                                                                                         Finished dev [unoptimized + debuginfo] target(s) in 0.87s
▪▪▪▪▪ ✅ Build succeeded.

Deploying indexer at hello_index.manifest.yaml to http://127.0.0.1:29987/api/index/my_project/hello_index
▹▸▹▹▹ 🚀 Deploying...
{
  "assets": [
    {
      "digest": "79e74d6a7b68a35aeb9aa2dd7f6083dae5fdba5b6a2f199529b6c49624d1e27b",
      "id": 1,
      "index_id": 1,
      "version": 1
    },
    {
      "digest": "4415628d9ea79b3c3f1e6f02b1af3416c4d0b261b75abe3cc81b77b7902549c5",
      "id": 1,
      "index_id": 1,
      "version": 1
    },
    {
      "digest": "e901eba95ce8b4d1c159c5d66f24276dc911e87dbff55fb2c10d8b371528eacc",
      "id": 1,
      "index_id": 1,
      "version": 1
    }
  ],
  "success": "true"
}
▪▪▪▪▪ ✅ Successfully deployed indexer.
```

## 3. Querying for data

With our indexer deployed, we should be able to query for newly indexed data after a few seconds.

Below, we write a simple GraphQL query that simply returns a few fields from all transactions that we've indexed.

```bash
curl -X POST http://127.0.0.1:29987/api/graph/my_project/hello_index \
   -H 'content-type: application/json' \
   -d '{"query": "query { tx { id hash block }}", "params": "b"}' \
| json_pp
```

```text
[
   {
      "block" : 7017844286925529648,
      "hash" : "fb93ce9519866676813584eca79afe2d98466b3e2c8b787503b76b0b4718a565",
      "id" : 7292230935510476086,
   },
   {
      "block" : 3473793069188998756,
      "hash" : "5ea2577727aaadc331d5ae1ffcbc11ec4c2ba503410f8edfb22fc0a72a1d01eb",
      "id" : 4136050720295695667,
   },
   {
      "block" : 7221293542007912803,
      "hash" : "d2f638c26a313c681d75db2edfbc8081dbf5ecced87a41ec4199d221251b0578",
      "id" : 4049687577184449589,
   },
]
```

### Finished! 🥳

Congrats, you just created, built, and deployed your first indexer on the world's fastest execution layer. For more detailed info on how the Fuel indexer service works, make sure you [**read the book**](https://fuellabs.github.io/fuel-indexer/master/).

## `forc-index` Plugin

The primary way of developing Fuel indexers for end users is via the `forc-index` plugin. The `forc-index` plugin, is a CLI tool that is bundled with Fuel's primary CLI tooling interface, [`forc`](https://github.com/FuelLabs/sway/tree/master/forc) ("Fuel Orchestrator").

As mentioned in the [dependencies](#dependencies) section, the `forc-index` plugin is made available once you download [`fuelup`](#fuelup).

If you've successfully gone through the [Quickstart](#quickstart), you should already have `forc-index` installed and available in your `PATH`.

### `forc index check`

Check to see which indexer components you have installed.

```bash
forc index check
```

### `forc index new`

Create new indexer project at the provided path.

```bash
forc index new --namespace my_org_name
```

### `forc index init`

Create a new indexer project at the provided path. If no path is provided the current working directory will be used.

```bash
forc index init --namespace my_org_name
```

### `forc index build`

Build the indexer in the current directory.

```bash
forc index build --manifest my_index.manifest.yaml
```

### `forc index deploy`

Deploy a given indexer project to a particular endpoint

```bash
forc index deploy --url https://index.swaysway.io --manifest my_index.manifest.yaml
```

### `forc index remove`

Kill a running indexer.

```bash
forc index remove --url https://index.swayswap.io --manifest my_index.manifest.yaml
```

### `forc index start`

Start the indexer service.

```bash
forc index start
```

## Schema

The Fuel indexer uses data models derived from GraphQL schema types in order to persist data to a database backend.

```graphql
schema {
    query: QueryRoot
}

type QueryRoot {
    account: Account
}

type Account {
    id: ID!
    address: Address! @unique
}
```

## Modules

Within the context of the Fuel indexer, WebAssembly (WASM) modules are binaries that are compiled to a `wasm32-unknown-unknown` target, which can then be deployed to a running indexer service.

### Notes on WASM modules

There are a few points that Fuel indexer users should know when using WASM:

1. WASM modules are only used if the execution mode specified in your manifest file is `wasm`.

2. Developers should be aware of what things may not work off-the-shelf in a module: file I/O, thread spawning, and anything that depends on system libraries. This is due to the technological limitations of WASM as a whole; more information can be found [here](https://rustwasm.github.io/docs/book/reference/which-crates-work-with-wasm.html).

3. As of this writing, there is a small bug in newly built Fuel indexer WASM modules that produces a WASM runtime error due to an errant upstream dependency. For now, a quick workaround requires the use of `wasm-snip` to remove the errant symbols from the WASM module. More info can be found in the related script [here](https://github.com/FuelLabs/fuel-indexer/blob/master/scripts/stripper.bash).

> IMPORTANT: Users on Apple Silicon macOS systems may experience trouble when trying to build WASM modules due to its `clang` binary not supporting WASM targets. If encountered, you can install a binary with better support from Homebrew (`brew install llvm`) and instruct `rustc` to leverage it by setting the following environment variables:
>
> - `AR=/opt/homebrew/opt/llvm/bin/llvm-ar`
> - `CC=/opt/homebrew/opt/llvm/bin/clang`

# For Contributors

Contributors of the Fuel indexer project are devs looking to help  backends for their dApps.

## Dev Dependencies

### `docker`

> IMPORTANT: Docker is not required to run the Fuel indexer.

- We use Docker to produce reproducible environments for users that may be concerned with installing components with large sets of dependencies (e.g. PostgreSQL).
- Docker can be downloaded [here](https://docs.docker.com/engine/install/).

### Database

At this time, the Fuel indexer requires the use of a database. We currently support a single database option: PostgreSQL. PostgreSQL is a database solution with a complex feature set and requires a database server.

#### PostgreSQL

> Note: The following explanation is for demonstration purposes only. A production setup should use secure users, permissions, and passwords.

On macOS systems, you can install PostgreSQL through Homebrew. If it isn't present on your system, you can install it according to the [instructions](https://brew.sh/). Once installed, you can add PostgreSQL to your system by running `brew install postgresql`. You can then start the service through `brew services start postgresql`. You'll need to create a database for your indexed data, which you can do by running `createdb [DATABASE_NAME]`. You may also need to create the `postgres` role; you can do so by running `createuser -s postgres`.

For Linux-based systems, the installation process is similar. First, you should install PostgreSQL according to your distribution's instructions. Once installed, there should be a new `postgres` user account; you can switch to that account by running `sudo -i -u postgres`. After you have switched accounts, you may need to create a `postgres` database role by running `createuser --interactive`. You will be asked a few questions; the name of the role should be `postgres` and you should elect for the new role to be a superuser. Finally, you can create a database by running `createdb [DATABASE_NAME]`.

In either case, your PostgreSQL database should now be accessible at `postgres://postgres@127.0.0.1:5432/[DATABASE_NAME]`.

### SQLx

- After setting up your database, you should install `sqlx-cli` in order to run migrations for your indexer service.
- You can do so by running `cargo install sqlx-cli --features postgres`.
- Once installed, you can run the migrations by running the following command after changing `DATABASE_URL` to match your setup.

## Building from Source

### Clone repository

```bash
git clone git@github.com:FuelLabs/fuel-indexer.git && cd fuel-indexer/
```

### Run migrations

#### PostgreSQL migrations

```sh
cd packages/fuel-indexer-database/postgres
DATABASE_URL=postgres://postgres@localhost sqlx migrate run
```

### Start the service

```bash
cargo run --bin fuel-indexer
```

> If no configuration file or other options are passed, the service will default to a `postgres://postgres@localhost` database connection.

## Testing

Fuel indexer tests are currently broken out by a database feature flag. In order to run tests with a PostgreSQL backend, use `--features postgres`.

Further, the indexer uses end-to-end (E2E) tests. In order to trigger these end-to-end tests, you'll want to use the `e2e` features flag: `--features e2e`.

> All end-to-end tests also require the use of a database feature. For example, to run the end-to-end tests with a Posgres backend, use `--features e2e,postgres`.

### Default tests

```bash
cargo test --locked --workspace --all-targets
```

### End-to-end tests

```bash
cargo test --locked --workspace --all-targets --features e2e,postgres
```

### `trybuild` tests

For tests related to the meta-programming used in the Fuel indexer, we use `trybuild`.

```bash
RUSTFLAGS='-D warnings' cargo test -p fuel-indexer-macros --locked
```

## Contributing

If you're interested in contributing PRs to make the Fuel indexer a better project, feel free to read [our contributors document](./CONTRIBUTING.md).

# Read the book

Whether you're a user or a contributor, for more detailed info on how the Fuel indexer service works, make sure you [**read the book**](https://fuellabs.github.io/fuel-indexer/master/).<|MERGE_RESOLUTION|>--- conflicted
+++ resolved
@@ -182,7 +182,7 @@
 ```bash
 forc index start \
     --embedded-database                         # Setup and start a default database.
-    --fuel-node-host node-beta-2.fuel.network \ # Connect to a Fuel node at this host
+    --fuel-node-host node-beta-3.fuel.network \ # Connect to a Fuel node at this host
     --fuel-node-port 80                         # and port, and monitor the network.
 ```
 
@@ -245,36 +245,20 @@
 `forc index check`
     List indexer components.
 `forc index new`
-    Create a new index.
+    Create a new indexer.
 `forc index init`
-    Create a new index in an existing directory.
+    Create a new indexer in an existing directory.
 `forc index start`
     Start a local indexer service.
 `forc index build`
-    Build your index.
+    Build your indexer.
 `forc index deploy`
-    Deploy your index.
+    Deploy your indexer.
 `forc index remove`
-    Stop a running index.
-```
-
-<<<<<<< HEAD
-> IMPORTANT: If you want more details on how this index works, checkout our [block explorer index example](https://fuellabs.github.io/fuel-indexer/master/examples/block-explorer.html).
-
-### 2.4 Deploying our index
-
-By now we have a brand new index that will index some blocks and transactions, but now we need to build and deploy it in order to see it in action.
-
-#### 2.4.1 Starting an indexer service
-
-```bash
-forc index start \
-    --fuel-node-host node-beta-3.fuel.network \
-    --fuel-node-port 80
-```
-=======
+    Stop a running indexer.
+```
+
 > IMPORTANT: If you want more details on how this indexer works, check out our [block explorer indexer example](https://fuellabs.github.io/fuel-indexer/master/examples/block-explorer.html).
->>>>>>> 1e75697f
 
 ### 2.4 Deploying our indexer
 
