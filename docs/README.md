--- conflicted
+++ resolved
@@ -111,52 +111,7 @@
     status      Check the status of a registered indexer
 ```
 
-<<<<<<< HEAD
-### `forc index auth`
-
-Authenticate against an indexer service.
-
-```bash
-forc index auth --url https://beta-3-indexer.fuel.network
-```
-
-### `forc index start`
-
-Start the indexer service.
-
-```bash
-forc index start
-```
-
-### `forc index status`
-
-Check the status of a registered indexer.
-
-```bash
-forc index status
-```
-
-## Schema
-
-The Fuel indexer uses data models derived from GraphQL schema types in order to persist data to a database backend.
-
-```graphql
-type Account {
-    id: ID!
-    address: Address! @unique
-}
-```
-
-### GraphQL Functionality
-
-While we do our best to maintain compliance with the GraphQL specification and parity with other implementations, there are a few things that are under development or will not be implemented. You can find more information in [the GraphQL chapter of the book](https://fuellabs.github.io/fuel-indexer/master/graphql/index.html).
-
-## Modules
-
-Within the context of the Fuel indexer, WebAssembly (WASM) modules are binaries that are compiled to a `wasm32-unknown-unknown` target, which can then be deployed to a running indexer service.
-=======
 ## WebAssembly (WASM) modules
->>>>>>> 0929d246
 
 Within the context of the Fuel indexer, WebAssembly (WASM) modules are binaries that are compiled to a `wasm32-unknown-unknown` target, which can then be deployed to a running indexer service, and run as isolated runtime environments.
 
