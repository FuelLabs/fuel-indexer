[package]
name = "fuel-indexer"
version = "0.0.0"
edition = "2021"
license = "BUSL-1.1"
publish = false
# See more keys and their definitions at https://doc.rust-lang.org/cargo/reference/manifest.html

[dependencies]
anyhow = { version = "1.0", default-features = false }
async-std = "1.10.0"
async-trait = "0.1"
axum = { version = "0.4", features = ["multipart"] }
bincode = "1.3.3"
cfg-if = "1.0"
<<<<<<< HEAD
fuel-core = { version = "0.10" }
fuel-gql-client = { version = "0.10" }
fuel-indexer-database-types = { path = "../database/database-types" }
=======
clap = { version = "3.1", features = ["cargo", "derive", "env"] }
fuel-core = { version = "0.6.4" }
fuel-gql-client = { version = "0.6.4" }
fuel-indexer-database = { path =  "../fuel-indexer-database" }
fuel-indexer-database-types = { path = "../fuel-indexer-database/database-types" }
>>>>>>> 63fe9945
fuel-indexer-lib = { path = "../fuel-indexer-lib" }
fuel-indexer-postgres = { path = "../fuel-indexer-database/postgres" }
fuel-indexer-schema = { path = "../fuel-indexer-schema", features = ["db-models"] }
<<<<<<< HEAD
fuel-tx = "0.18"
fuel-types = "0.5"
fuel-vm = { version = "0.18" }
#fuels-core = { version = "0.23" }
fuels-core = { path = "/home/tj/fuels-rs/packages/fuels-core" }
fuels-types = { path = "/home/tj/fuels-rs/packages/fuels-types" }
=======
fuel-indexer-sqlite = { path = "../fuel-indexer-database/sqlite" }
fuel-tx = "0.9"
fuel-types = "0.3"
fuel-vm = { version = "0.8" }
fuels-core = { version = "0.15" }
>>>>>>> 63fe9945
futures = "0.3"
http = "0.2"
hyper = { version = "0.14", features = ["client", "http2", "http1", "runtime" ]}
hyper-tls = "0.5"
serde = { version = "1.0", features = ["derive"] }
serde_json = { version = "1.0", features = ["raw_value"] }
serde_yaml = "0.8.19"
sqlx = "0.6"
thiserror = "1.0"
tokio = { version = "1.8", features = ["macros", "rt-multi-thread"] }
tracing = "0.1"
tracing-subscriber = { version = "0.2", features = ["env-filter"] }
wasmer = "2.0"
wasmer-compiler-cranelift = { version = "2.0" }
wasmer-engine-universal = "2.0"

[dev-dependencies]
chrono = { version = "0.4", features = ["serde"] }
fuel-core = { version = "0.10", features = ["test-helpers"] }
fuel-crypto = "0.6"
fuel-gql-client = { version = "0.10", features = ["test-helpers"] }
fuel-storage = { version = "0.3" }
fuel-types = "0.5"
#fuels = { version = "0.23", features = ["fuel-core-lib"] }
#fuels-abigen-macro = { version = "0.23" }
fuels = {  path = "/home/tj/fuels-rs/packages/fuels", features = ["fuel-core-lib"] }
fuels-abigen-macro = {  path = "/home/tj/fuels-rs/packages/fuels-abigen-macro" }
itertools = { version = "0.10" }
rand = "0.8"
serde_yaml = "0.8.19"

[features]
default = []<|MERGE_RESOLUTION|>--- conflicted
+++ resolved
@@ -13,34 +13,20 @@
 axum = { version = "0.4", features = ["multipart"] }
 bincode = "1.3.3"
 cfg-if = "1.0"
-<<<<<<< HEAD
+clap = { version = "3.1", features = ["cargo", "derive", "env"] }
 fuel-core = { version = "0.10" }
 fuel-gql-client = { version = "0.10" }
-fuel-indexer-database-types = { path = "../database/database-types" }
-=======
-clap = { version = "3.1", features = ["cargo", "derive", "env"] }
-fuel-core = { version = "0.6.4" }
-fuel-gql-client = { version = "0.6.4" }
 fuel-indexer-database = { path =  "../fuel-indexer-database" }
 fuel-indexer-database-types = { path = "../fuel-indexer-database/database-types" }
->>>>>>> 63fe9945
 fuel-indexer-lib = { path = "../fuel-indexer-lib" }
 fuel-indexer-postgres = { path = "../fuel-indexer-database/postgres" }
 fuel-indexer-schema = { path = "../fuel-indexer-schema", features = ["db-models"] }
-<<<<<<< HEAD
+fuel-indexer-sqlite = { path = "../fuel-indexer-database/sqlite" }
 fuel-tx = "0.18"
 fuel-types = "0.5"
 fuel-vm = { version = "0.18" }
-#fuels-core = { version = "0.23" }
 fuels-core = { path = "/home/tj/fuels-rs/packages/fuels-core" }
 fuels-types = { path = "/home/tj/fuels-rs/packages/fuels-types" }
-=======
-fuel-indexer-sqlite = { path = "../fuel-indexer-database/sqlite" }
-fuel-tx = "0.9"
-fuel-types = "0.3"
-fuel-vm = { version = "0.8" }
-fuels-core = { version = "0.15" }
->>>>>>> 63fe9945
 futures = "0.3"
 http = "0.2"
 hyper = { version = "0.14", features = ["client", "http2", "http1", "runtime" ]}
