extern crate alloc;

#[cfg(test)]
mod tests {
<<<<<<< HEAD
    use fuel_indexer::{IndexerConfig, IndexerService, Manifest, Module};
    use fuel_indexer_lib::config::{DatabaseConfig, FuelNodeConfig, GraphQLConfig};
    use fuel_core::{
=======
    use fuel_indexer::{
        config::{DatabaseConfig, FuelNodeConfig, GraphQLConfig, IndexerConfig},
        IndexerService, Manifest,
    };
    use fuels::node::{
>>>>>>> 63fe9945
        chain_config::{ChainConfig, StateConfig},
        service::DbType,
    };
    use fuels::prelude::{
        setup_single_asset_coins, setup_test_client, AssetId, Config, Contract, WalletUnlocked,
        Provider, TxParameters, DEFAULT_COIN_AMOUNT,
    };
    use fuels_core::parameters::StorageConfiguration;
    use fuels::signers::Signer;
    use fuels_abigen_macro::abigen;
    use std::path::Path;

    const MANIFEST: &str = include_str!("./test_data/manifest.yaml");
    const WORKSPACE_DIR: &str = env!("CARGO_MANIFEST_DIR");
    const FUEL_NODE_ADDR: &str = "0.0.0.0:4000";

    abigen!(Simple, "./fuel-indexer/tests/test_data/contracts-abi.json");

    fn tx_params() -> TxParameters {
        let gas_price = 0;
        let gas_limit = 1_000_000;
        let byte_price = 0;
        TxParameters::new(Some(gas_price), Some(gas_limit), Some(byte_price))
    }

    #[tokio::test]
    async fn test_blocks() {
        let workdir = Path::new(WORKSPACE_DIR);

        let p = workdir.join("./tests/test_data/wallet.json");
        let path = p.as_os_str().to_str().unwrap();
        let mut wallet =
            WalletUnlocked::load_keystore(&path, "password", None).expect("Could load keys");

        let p = workdir.join("./tests/test_data/contracts.bin");
        let path = p.as_os_str().to_str().unwrap();
        let _compiled = Contract::load_sway_contract(path, &None).unwrap();

        let number_of_coins = 11;
        let asset_id = AssetId::zeroed();
        let coins = setup_single_asset_coins(
            wallet.address(),
            asset_id,
            number_of_coins,
            DEFAULT_COIN_AMOUNT,
        );

        let config = Config {
            chain_conf: ChainConfig {
                initial_state: Some(StateConfig {
                    ..StateConfig::default()
                }),
                ..ChainConfig::local_testnet()
            },
            database_type: DbType::InMemory,
            utxo_validation: false,
            addr: FUEL_NODE_ADDR.parse().unwrap(),
            ..Config::local_node()
        };

        let (client, _) = setup_test_client(coins, vec![], Some(config), None).await;

        let provider = Provider::new(client);

        wallet.set_provider(provider.clone());

        let contract_id = Contract::deploy(path, &wallet, tx_params(), StorageConfiguration::default()).await.unwrap();

        let contract: Simple = SimpleBuilder::new(contract_id.to_string(), wallet).build();
        let _ = contract.gimme_someevent(78).call().await;
        let _ = contract.gimme_anotherevent(899).call().await;

        let config = IndexerConfig {
            fuel_node: FuelNodeConfig::from(
                FUEL_NODE_ADDR.parse::<std::net::SocketAddr>().unwrap(),
            ),
            database: DatabaseConfig::Postgres {
                user: "postgres".into(),
                password: "my-secret".into(),
                host: "127.0.0.1".into(),
                port: "5432".into(),
                database: "postgres".to_string(),
            },
            graphql_api: GraphQLConfig::default(),
        };

        let mut indexer_service = IndexerService::new(config).await.unwrap();

        let manifest: Manifest = serde_yaml::from_str(MANIFEST).expect("Bad yaml file");

        indexer_service
            .register_indices(Some(manifest), true)
            .await
            .expect("Failed to initialize indexer");

        indexer_service.run().await;
    }
}<|MERGE_RESOLUTION|>--- conflicted
+++ resolved
@@ -2,17 +2,8 @@
 
 #[cfg(test)]
 mod tests {
-<<<<<<< HEAD
-    use fuel_indexer::{IndexerConfig, IndexerService, Manifest, Module};
-    use fuel_indexer_lib::config::{DatabaseConfig, FuelNodeConfig, GraphQLConfig};
+    use fuel_indexer::{config::{IndexerConfig, DatabaseConfig, FuelNodeConfig, GraphQLConfig}, IndexerService, Manifest};
     use fuel_core::{
-=======
-    use fuel_indexer::{
-        config::{DatabaseConfig, FuelNodeConfig, GraphQLConfig, IndexerConfig},
-        IndexerService, Manifest,
-    };
-    use fuels::node::{
->>>>>>> 63fe9945
         chain_config::{ChainConfig, StateConfig},
         service::DbType,
     };
