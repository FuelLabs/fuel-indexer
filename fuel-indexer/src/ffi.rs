use fuel_indexer_schema::{
    FtColumn, LOG_LEVEL_DEBUG, LOG_LEVEL_ERROR, LOG_LEVEL_INFO, LOG_LEVEL_TRACE, LOG_LEVEL_WARN,
};
use thiserror::Error;
use tracing::{debug, error, info, trace, warn};
use wasmer::{
    ExportError, Exports, Function, HostEnvInitError, Instance, Memory, RuntimeError, Store,
    WasmPtr,
};

use crate::{IndexEnv, IndexerResult};
pub const MODULE_ENTRYPOINT: &str = "handle_events";

#[derive(Debug, Error)]
pub enum FFIError {
    #[error("Invalid memory access")]
    MemoryBound,
    #[error("Error calling into wasm function {0:?}")]
    Runtime(#[from] RuntimeError),
    #[error("Error initializing host environment {0:?}")]
    HostEnvInit(#[from] HostEnvInitError),
    #[error("Invalid export {0:?}")]
    Export(#[from] ExportError),
    #[error("Expected result from call {0:?}")]
    None(String),
}

macro_rules! declare_export {
    ($name:ident, $ffi_env:ident, $store:ident, $env:ident) => {
        let f = Function::new_native_with_env($store, $env.clone(), $name);
        $ffi_env.insert(format!("ff_{}", stringify!($name)), f);
    };
}

pub(crate) fn get_namespace(instance: &Instance) -> Result<String, FFIError> {
    let exports = &instance.exports;
    let memory = exports.get_memory("memory")?;

    let ptr = exports.get_function("get_namespace_ptr")?.call(&[])?[0]
        .i32()
        .ok_or_else(|| FFIError::None("get_namespace".to_string()))? as u32;

    let len = exports.get_function("get_namespace_len")?.call(&[])?[0]
        .i32()
        .ok_or_else(|| FFIError::None("get_namespace".to_string()))? as u32;

    let namespace = get_string(memory, ptr, len)?;

    Ok(namespace)
}

pub(crate) fn get_version(instance: &Instance) -> Result<String, FFIError> {
    let exports = &instance.exports;
    let memory = exports.get_memory("memory")?;

    let ptr = exports.get_function("get_version_ptr")?.call(&[])?[0]
        .i32()
        .ok_or_else(|| FFIError::None("get_version".to_string()))? as u32;

    let len = exports.get_function("get_version_len")?.call(&[])?[0]
        .i32()
        .ok_or_else(|| FFIError::None("get_version".to_string()))? as u32;

    let namespace = get_string(memory, ptr, len)?;

    Ok(namespace)
}

fn get_string(mem: &Memory, ptr: u32, len: u32) -> Result<String, FFIError> {
    let result = WasmPtr::<u8, wasmer::Array>::new(ptr)
        .get_utf8_string(mem, len)
        .ok_or(FFIError::MemoryBound)?;
    Ok(result)
}

fn get_object_id(mem: &Memory, ptr: u32) -> u64 {
    WasmPtr::<u64>::new(ptr)
        .deref(mem)
        .expect("Failed to deref WasmPtr")
        .get()
}

fn log_data(env: &IndexEnv, ptr: u32, len: u32, log_level: u32) {
    let mem = env.memory_ref().expect("Memory uninitialized");
    let log_string = get_string(mem, ptr, len).expect("Log string could not be fetched");

    match log_level {
        LOG_LEVEL_ERROR => error!("{}", log_string),
        LOG_LEVEL_WARN => warn!("{}", log_string),
        LOG_LEVEL_INFO => info!("{}", log_string),
        LOG_LEVEL_DEBUG => debug!("{}", log_string),
        LOG_LEVEL_TRACE => trace!("{}", log_string),
        l => panic!("Invalid log level!! {}", l),
    }
}

fn get_object(env: &IndexEnv, type_id: u64, ptr: u32, len_ptr: u32) -> u32 {
    let mem = env.memory_ref().expect("Memory uninitialized");

    let id = get_object_id(mem, ptr);

    // TODO: stash this thing somewhere??
    let rt = tokio::runtime::Runtime::new().expect("Could not create tokio runtime!");
    let bytes = rt.block_on(async { env.db.lock().await.get_object(type_id, id).await });

    if let Some(bytes) = bytes {
        let alloc_fn = env.alloc_ref().expect("Alloc export is missing");

        let size = bytes.len() as u32;
        let result = alloc_fn.call(size).expect("Alloc failed");
        let range = result as usize..result as usize + size as usize;

        WasmPtr::<u32>::new(len_ptr)
            .deref(mem)
            .expect("Failed to deref WasmPtr")
            .set(size);

        unsafe {
            mem.data_unchecked_mut()[range].copy_from_slice(&bytes);
        }

        result
    } else {
        0
    }
}

fn put_object(env: &IndexEnv, type_id: u64, ptr: u32, len: u32) {
    let mem = env.memory_ref().expect("Memory uninitialized");

    let mut bytes = Vec::with_capacity(len as usize);
    let range = ptr as usize..ptr as usize + len as usize;

    unsafe {
        bytes.extend_from_slice(&mem.data_unchecked()[range]);
    }

    let columns: Vec<FtColumn> = bincode::deserialize(&bytes).expect("Serde error");

    // TODO: stash this??
    let rt = tokio::runtime::Runtime::new().expect("Could not create tokio runtime!");
    rt.block_on(async {
        env.db
            .lock()
            .await
            .put_object(type_id, columns, bytes)
            .await
    });
}

pub fn get_exports(env: &IndexEnv, store: &Store) -> Exports {
    let mut exports = Exports::new();
    declare_export!(get_object, exports, store, env);
    declare_export!(put_object, exports, store, env);
    declare_export!(log_data, exports, store, env);
    exports
}

/// Holds on to a byte blob that has been copied into WASM memory until
/// it's not needed anymore, then tells WASM to deallocate.
pub(crate) struct WasmArg<'a> {
    instance: &'a Instance,
    ptr: u32,
    len: u32,
}

impl<'a> WasmArg<'a> {
    pub fn new(instance: &Instance, bytes: Vec<u8>) -> IndexerResult<WasmArg> {
        let alloc_fn = instance
            .exports
            .get_native_function::<u32, u32>("alloc_fn")?;
        let memory = instance.exports.get_memory("memory")?;

        let len = bytes.len() as u32;
        let ptr = alloc_fn.call(len)?;
        let range = ptr as usize..(ptr + len) as usize;

        unsafe {
            memory.data_unchecked_mut()[range].copy_from_slice(&bytes);
        }

        Ok(WasmArg { instance, ptr, len })
    }

    pub fn get_ptr(&self) -> u32 {
        self.ptr
    }

    pub fn get_len(&self) -> u32 {
        self.len
    }
}

impl<'a> Drop for WasmArg<'a> {
    fn drop(&mut self) {
        let dealloc_fn = self
            .instance
            .exports
            .get_native_function::<(u32, u32), ()>("dealloc_fn")
            .expect("No dealloc fn");
        dealloc_fn.call(self.ptr, self.len).expect("Dealloc failed");
    }
<<<<<<< HEAD
=======
}

/// Holds on to a byte blob that has been copied into WASM memory until
/// it's not needed anymore, then tells WASM to deallocate.
pub(crate) struct WasmArgList<'a> {
    instance: &'a Instance,
    ptrs: u32,
    lens: u32,
    len: u32,
}

impl<'a> WasmArgList<'a> {
    pub fn new(instance: &'a Instance, blobs: Vec<&WasmArg<'a>>) -> IndexerResult<WasmArgList<'a>> {
        let alloc_fn = instance
            .exports
            .get_native_function::<u32, u32>("alloc_fn")?;
        let dealloc_fn = instance
            .exports
            .get_native_function::<(u32, u32), ()>("dealloc_fn")?;
        let mem = instance.exports.get_memory("memory")?;

        let len = blobs.len() as u32;
        let ptrs = alloc_fn.call(len)?;
        let lens = match alloc_fn.call(len) {
            Ok(l) => l,
            Err(e) => {
                error!("Failed to allocate wasm memory! {:?}", e);
                let _ = dealloc_fn.call(ptrs, len);
                return Err(e.into());
            }
        };

        for (idx, blob) in blobs.iter().enumerate() {
            let offset = idx * std::mem::size_of::<u32>();
            WasmPtr::<u32>::new(ptrs + offset as u32)
                .deref(mem)
                .expect("Failed to deref WasmPtr")
                .set(blob.get_ptr());
            WasmPtr::<u32>::new(lens + offset as u32)
                .deref(mem)
                .expect("Failed to deref WasmPtr")
                .set(blob.get_len());
        }

        Ok(WasmArgList {
            instance,
            ptrs,
            lens,
            len,
        })
    }

    pub fn get_ptrs(&self) -> u32 {
        self.ptrs
    }

    pub fn get_lens(&self) -> u32 {
        self.lens
    }

    pub fn get_len(&self) -> u32 {
        self.len
    }
}

impl<'a> Drop for WasmArgList<'a> {
    fn drop(&mut self) {
        let dealloc_fn = self
            .instance
            .exports
            .get_native_function::<(u32, u32), ()>("dealloc_fn")
            .expect("No dealloc fn");

        if let Err(e) = dealloc_fn.call(self.ptrs, self.len) {
            error!("Failed deallocating wasm memory! {:?}", e);
        }

        if let Err(e) = dealloc_fn.call(self.lens, self.len) {
            error!("Failed deallocating wasm memory! {:?}", e);
        }
    }
>>>>>>> 07ef8b9c
}<|MERGE_RESOLUTION|>--- conflicted
+++ resolved
@@ -200,88 +200,4 @@
             .expect("No dealloc fn");
         dealloc_fn.call(self.ptr, self.len).expect("Dealloc failed");
     }
-<<<<<<< HEAD
-=======
-}
-
-/// Holds on to a byte blob that has been copied into WASM memory until
-/// it's not needed anymore, then tells WASM to deallocate.
-pub(crate) struct WasmArgList<'a> {
-    instance: &'a Instance,
-    ptrs: u32,
-    lens: u32,
-    len: u32,
-}
-
-impl<'a> WasmArgList<'a> {
-    pub fn new(instance: &'a Instance, blobs: Vec<&WasmArg<'a>>) -> IndexerResult<WasmArgList<'a>> {
-        let alloc_fn = instance
-            .exports
-            .get_native_function::<u32, u32>("alloc_fn")?;
-        let dealloc_fn = instance
-            .exports
-            .get_native_function::<(u32, u32), ()>("dealloc_fn")?;
-        let mem = instance.exports.get_memory("memory")?;
-
-        let len = blobs.len() as u32;
-        let ptrs = alloc_fn.call(len)?;
-        let lens = match alloc_fn.call(len) {
-            Ok(l) => l,
-            Err(e) => {
-                error!("Failed to allocate wasm memory! {:?}", e);
-                let _ = dealloc_fn.call(ptrs, len);
-                return Err(e.into());
-            }
-        };
-
-        for (idx, blob) in blobs.iter().enumerate() {
-            let offset = idx * std::mem::size_of::<u32>();
-            WasmPtr::<u32>::new(ptrs + offset as u32)
-                .deref(mem)
-                .expect("Failed to deref WasmPtr")
-                .set(blob.get_ptr());
-            WasmPtr::<u32>::new(lens + offset as u32)
-                .deref(mem)
-                .expect("Failed to deref WasmPtr")
-                .set(blob.get_len());
-        }
-
-        Ok(WasmArgList {
-            instance,
-            ptrs,
-            lens,
-            len,
-        })
-    }
-
-    pub fn get_ptrs(&self) -> u32 {
-        self.ptrs
-    }
-
-    pub fn get_lens(&self) -> u32 {
-        self.lens
-    }
-
-    pub fn get_len(&self) -> u32 {
-        self.len
-    }
-}
-
-impl<'a> Drop for WasmArgList<'a> {
-    fn drop(&mut self) {
-        let dealloc_fn = self
-            .instance
-            .exports
-            .get_native_function::<(u32, u32), ()>("dealloc_fn")
-            .expect("No dealloc fn");
-
-        if let Err(e) = dealloc_fn.call(self.ptrs, self.len) {
-            error!("Failed deallocating wasm memory! {:?}", e);
-        }
-
-        if let Err(e) = dealloc_fn.call(self.lens, self.len) {
-            error!("Failed deallocating wasm memory! {:?}", e);
-        }
-    }
->>>>>>> 07ef8b9c
 }