use crate::{
    Executor, IndexerResult, Manifest, Module, NativeIndexExecutor, SchemaManager,
    WasmIndexExecutor,
};
use anyhow::Result;
use async_std::{fs::File, io::ReadExt, sync::Arc};
use fuel_gql_client::client::{FuelClient, PageDirection, PaginatedResult, PaginationRequest};
use fuel_indexer_lib::config::{
    AdjustableConfig, DatabaseConfig, FuelNodeConfig, GraphQLConfig, IndexerArgs,
};
use fuel_indexer_schema::BlockData;
use futures::stream::{futures_unordered::FuturesUnordered, StreamExt};
use serde::Deserialize;
use std::collections::HashMap;
use std::future::Future;
use std::marker::{Send, Sync};
use std::net::SocketAddr;
use std::path::Path;
use std::sync::atomic::{AtomicBool, Ordering};
use tokio::{
    task::JoinHandle,
    time::{sleep, Duration},
};

use tracing::{debug, error, info, warn};

const RETRY_LIMIT: usize = 5;

#[derive(Clone, Deserialize, Default, Debug)]
pub struct IndexerConfig {
    pub fuel_node: FuelNodeConfig,
    pub graphql_api: GraphQLConfig,
    pub database: DatabaseConfig,
}

#[derive(Debug, Deserialize)]
pub struct TmpIndexerConfig {
    pub fuel_node: Option<FuelNodeConfig>,
    pub graphql_api: Option<GraphQLConfig>,
    pub database: Option<DatabaseConfig>,
}

impl IndexerConfig {
    pub fn upgrade_optionals(&mut self, tmp: TmpIndexerConfig) {
        if let Some(cfg) = tmp.fuel_node {
            self.fuel_node = cfg;
        }

        if let Some(cfg) = tmp.database {
            self.database = cfg;
        }

        if let Some(cfg) = tmp.graphql_api {
            self.graphql_api = cfg;
        }
    }

    pub fn from_opts(args: IndexerArgs) -> IndexerConfig {
        let database = match args.database.as_str() {
            "postgres" => DatabaseConfig::Postgres {
                user: args.postgres_user,
                password: args.postgres_password,
                host: args.postgres_host,
                port: args.postgres_port,
                database: args.postgres_database,
            },
            "sqlite" => DatabaseConfig::Sqlite {
                path: args.sqlite_database,
            },
            _ => {
                panic!("Unrecognized database type in options.");
            }
        };

        IndexerConfig {
            database,
            fuel_node: FuelNodeConfig {
                host: args.fuel_node_host,
                port: args.fuel_node_port,
            },
            graphql_api: GraphQLConfig {
                host: args.graphql_api_host,
                port: args.graphql_api_port,
                run_migrations: args.run_migrations,
            },
        }
    }

    pub async fn from_file(path: &Path) -> Result<Self> {
        let mut file = File::open(path).await?;
        let mut contents = String::new();
        file.read_to_string(&mut contents).await?;

        let mut config = IndexerConfig::default();
        let tmp_config: TmpIndexerConfig = serde_yaml::from_str(&contents)?;

        config.upgrade_optionals(tmp_config);
        config.inject_env_vars();

        Ok(config)
    }

    pub fn inject_env_vars(&mut self) {
        let _ = self.fuel_node.inject_env_vars();
        let _ = self.database.inject_env_vars();
        let _ = self.graphql_api.inject_env_vars();
    }
}

pub struct IndexerService {
    fuel_node_addr: SocketAddr,
    manager: SchemaManager,
    database_url: String,
    handles: HashMap<String, JoinHandle<()>>,
    killers: HashMap<String, Arc<AtomicBool>>,
}

impl IndexerService {
    pub async fn new(config: IndexerConfig) -> IndexerResult<IndexerService> {
        let IndexerConfig {
            fuel_node,
            database,
            ..
        } = config;
        let manager = SchemaManager::new(&database.to_string()).await?;

        let fuel_node_addr = fuel_node
            .derive_socket_addr()
            .expect("Could not parse Fuel node addr for IndexerService.");

        Ok(IndexerService {
            fuel_node_addr,
            manager,
            database_url: database.to_string(),
            handles: HashMap::default(),
            killers: HashMap::default(),
        })
    }

    pub async fn add_indexer(&mut self, manifest: Manifest, run_once: bool) -> IndexerResult<()> {
        let name = manifest.namespace.clone();
        let start_block = manifest.start_block;

        let schema = manifest
            .graphql_schema()
            .expect("Manifest should include GraphQL schema");
        self.manager.new_schema(&name, &schema).await?;
        let db_url = self.database_url.clone();

        let (kill_switch, handle) = match manifest.module {
            Module::Wasm(ref module) => {
                let mut bytes = Vec::<u8>::new();
                let mut file = File::open(module).await?;
                file.read_to_end(&mut bytes).await?;

<<<<<<< HEAD
                let executor = WasmIndexExecutor::new(db_url, manifest, bytes).await?;
                let kill_switch = Arc::new(AtomicBool::new(run_once));
                let handle =
                    tokio::spawn(self.make_task(kill_switch.clone(), executor, start_block));
=======
        let schema = manifest
            .graphql_schema()
            .expect("Manifest should include GraphQL schema");
        let wasm_bytes = manifest.wasm_module().expect("Could not load wasm module");

        self.manager.new_schema(&name, &schema).await?;
        let executor =
            WasmIndexExecutor::new(self.database_url.clone(), manifest, wasm_bytes).await?;
>>>>>>> 07ef8b9c

                (kill_switch, handle)
            }
            Module::Native(ref path) => {
                let path = path.clone();
                let executor = NativeIndexExecutor::new(&db_url, manifest, path).await?;
                let kill_switch = Arc::new(AtomicBool::new(run_once));
                let handle =
                    tokio::spawn(self.make_task(kill_switch.clone(), executor, start_block));

                (kill_switch, handle)
            }
        };

        info!("Registered indexer {}", name);
        self.handles.insert(name.clone(), handle);
        self.killers.insert(name, kill_switch);

        Ok(())
    }

    pub fn stop_indexer(&mut self, executor_name: &str) {
        if let Some(killer) = self.killers.remove(executor_name) {
            killer.store(true, Ordering::SeqCst);
        } else {
            warn!("Stop Indexer: No indexer with the name {executor_name}");
        }
    }

    fn make_task<T: 'static + Executor + Send + Sync>(
        &self,
        kill_switch: Arc<AtomicBool>,
        mut executor: T,
        start_block: Option<u64>,
    ) -> impl Future<Output = ()> {
        let mut next_cursor = None;
        let mut next_block = start_block.unwrap_or(1);
        let client = FuelClient::from(self.fuel_node_addr);

        async move {
            let mut retry_count = 0;

            loop {
                debug!("Fetching paginated results from {:?}", next_cursor);
                // TODO: can we have a "start at height" option?
                let PaginatedResult { cursor, results } = client
                    .blocks(PaginationRequest {
                        cursor: next_cursor.clone(),
                        results: 10,
                        direction: PageDirection::Forward,
                    })
                    .await
                    .expect("Failed to retrieve blocks");

                debug!("Processing {} results", results.len());

                let mut block_info = Vec::new();
                for block in results.into_iter().rev() {
                    if block.height.0 != next_block {
                        continue;
                    }
                    next_block = block.height.0 + 1;

                    // NOTE: for now assuming we have a single contract instance,
                    //       we'll need to watch contract creation events here in
                    //       case an indexer would be interested in processing it.
                    let mut transactions = Vec::new();
                    for trans in block.transactions {
                        match client.receipts(&trans.id.to_string()).await {
                            Ok(r) => {
                                transactions.push(r);
                            }
                            Err(e) => {
                                error!("Client communication error {:?}", e);
                            }
                        }
                    }

                    let block = BlockData {
                        height: block.height.0,
                        transactions,
                    };

                    block_info.push(block);
                }

                let result = executor.handle_events(block_info).await;

                if let Err(e) = result {
                    error!("Indexer executor failed {e:?}, retrying.");
                    sleep(Duration::from_secs(5)).await;
                    retry_count += 1;
                    if retry_count < RETRY_LIMIT {
                        continue;
                    } else {
                        error!("Indexer failed after retries, giving up!");
                        break;
                    }
                }

                next_cursor = cursor;
                if next_cursor.is_none() {
                    info!("No next page, sleeping");
                    sleep(Duration::from_secs(5)).await;
                };
                retry_count = 0;

                if kill_switch.load(Ordering::SeqCst) {
                    break;
                }
            }
        }
    }

    pub async fn run(self) {
        let IndexerService { handles, .. } = self;
        let mut futs = FuturesUnordered::from_iter(handles.into_values());
        while let Some(fut) = futs.next().await {
            info!("Retired a future {fut:?}");
        }
    }
}<|MERGE_RESOLUTION|>--- conflicted
+++ resolved
@@ -153,21 +153,10 @@
                 let mut file = File::open(module).await?;
                 file.read_to_end(&mut bytes).await?;
 
-<<<<<<< HEAD
                 let executor = WasmIndexExecutor::new(db_url, manifest, bytes).await?;
                 let kill_switch = Arc::new(AtomicBool::new(run_once));
                 let handle =
                     tokio::spawn(self.make_task(kill_switch.clone(), executor, start_block));
-=======
-        let schema = manifest
-            .graphql_schema()
-            .expect("Manifest should include GraphQL schema");
-        let wasm_bytes = manifest.wasm_module().expect("Could not load wasm module");
-
-        self.manager.new_schema(&name, &schema).await?;
-        let executor =
-            WasmIndexExecutor::new(self.database_url.clone(), manifest, wasm_bytes).await?;
->>>>>>> 07ef8b9c
 
                 (kill_switch, handle)
             }
