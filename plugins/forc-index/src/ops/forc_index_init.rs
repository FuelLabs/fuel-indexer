--- conflicted
+++ resolved
@@ -1,6 +1,3 @@
-<<<<<<< HEAD
-use crate::{cli::InitCommand, utils::defaults};
-=======
 use crate::{
     cli::InitCommand,
     utils::{
@@ -8,7 +5,6 @@
         defaults,
     },
 };
->>>>>>> 7d7fa027
 use anyhow::Context;
 use forc_util::{kebab_to_snake_case, validate_name};
 use std::{
