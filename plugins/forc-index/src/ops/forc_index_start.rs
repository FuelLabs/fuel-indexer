--- conflicted
+++ resolved
@@ -6,6 +6,8 @@
 pub fn init(command: StartCommand) -> anyhow::Result<()> {
     let StartCommand {
         log_level,
+        bin,
+        background,
         config,
         fuel_node_host,
         fuel_node_port,
@@ -22,22 +24,23 @@
         ..
     } = command;
 
-    let mut cmd = Command::new(PathBuf::from(
-        String::from_utf8_lossy(
-            &Command::new("which")
-                .arg("fuel-indexer")
-                .output()
-                .expect("❌ Failed to locate fuel-indexer binary.")
-                .stdout,
+    // If the user has a binary path they'd prefer to use, they can specify
+    // it, else just use whichever indexer is in the path - whether that be
+    // in fuelup or some other means.
+    let mut cmd = Command::new(&bin.unwrap_or_else(|| {
+        PathBuf::from(
+            String::from_utf8_lossy(
+                &Command::new("which")
+                    .arg("fuel-indexer")
+                    .output()
+                    .expect("❌ Failed to locate fuel-indexer binary.")
+                    .stdout,
+            )
+            .strip_suffix('\n')
+            .expect("Failed to detect fuel-indexer binary in $PATH."),
         )
-<<<<<<< HEAD
-        .strip_suffix('\n')
-        .expect("Failed to detect fuel-indexer binary in $PATH."),
-    ));
-=======
     }));
     cmd.arg("run");
->>>>>>> e2c06f7c
 
     if let Some(c) = &config {
         cmd.arg("--config").arg(c);
@@ -85,15 +88,17 @@
     // Starting the service in the background allows the user to
     // go and and continue interacting with the service (e.g., forc index deploy)
     // without having to switch terminals
-    let ecode = proc
-        .wait()
-        .expect("❌ Failed to wait on fuel-indexer process.");
+    if !background {
+        let ecode = proc
+            .wait()
+            .expect("❌ Failed to wait on fuel-indexer process.");
 
-    if !ecode.success() {
-        anyhow::bail!(
-            "❌ fuel-indexer process did not exit successfully (Code: {:?}",
-            ecode
-        );
+        if !ecode.success() {
+            anyhow::bail!(
+                "❌ fuel-indexer process did not exit successfully (Code: {:?}",
+                ecode
+            );
+        }
     }
 
     info!("\n✅ Successfully started the indexer service.");
