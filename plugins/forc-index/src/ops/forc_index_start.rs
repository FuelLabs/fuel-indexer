use crate::cli::StartCommand;
use fuel_indexer_lib::defaults;
use std::{ffi::OsStr, process::Command};
use tracing::info;

pub async fn init(command: StartCommand) -> anyhow::Result<()> {
    let StartCommand {
        manifest,
        config,
        fuel_node_host,
        fuel_node_port,
        web_api_host,
        web_api_port,
        log_level,
        run_migrations,
        metrics,
        auth_enabled,
        auth_strategy,
        jwt_secret,
        jwt_issuer,
        jwt_expiry,
        database,
        postgres_user,
        postgres_password,
        postgres_host,
        postgres_port,
        postgres_database,
        embedded_database,
        verbose,
        local_fuel_node,
        max_body_size,
        stop_idle_indexers,
        indexer_net_config,
        rate_limit,
        rate_limit_request_count,
        rate_limit_window_size,
        metering_points,
        replace_indexer,
        remove_data,
        accept_sql_queries,
        block_page_size,
<<<<<<< HEAD
        enable_block_store,
        remove_stored_blocks,
=======
        allow_non_sequential_blocks,
>>>>>>> 3052b238
    } = command;

    let mut cmd = Command::new("fuel-indexer");
    cmd.arg("run");

    if let Some(m) = &manifest {
        cmd.arg("--manifest").arg(m);
    }

    let rate_limit_window_size = rate_limit_window_size
        .map(|x| x.to_string())
        .unwrap_or(defaults::RATE_LIMIT_WINDOW_SIZE.to_string());
    let rate_limit_window_size = OsStr::new(&rate_limit_window_size);
    let rate_limit_request_count = rate_limit_request_count
        .map(|x| x.to_string())
        .unwrap_or(defaults::RATE_LIMIT_REQUEST_COUNT.to_string());
    let rate_limit_request_count = OsStr::new(&rate_limit_request_count);

    if let Some(c) = &config {
        cmd.arg("--config").arg(c);
    } else {
        // Options that have default values
        cmd.arg("--fuel-node-host").arg(&fuel_node_host);
        cmd.arg("--fuel-node-port").arg(&fuel_node_port);
        cmd.arg("--web-api-host").arg(&web_api_host);
        cmd.arg("--web-api-port").arg(&web_api_port);
        cmd.arg("--log-level").arg(&log_level);
        cmd.arg("--max-body-size")
            .arg(OsStr::new(&max_body_size.to_string()));
        cmd.arg("--rate-limit-request-count")
            .arg(rate_limit_request_count);
        cmd.arg("--rate-limit-window-size")
            .arg(rate_limit_window_size);
        cmd.arg("--metering-points")
            .arg(OsStr::new(&metering_points.to_string()));
        cmd.arg("--block-page-size")
            .arg(OsStr::new(&block_page_size.to_string()));

        // Bool options
        let options = [
            ("--embedded-database", embedded_database),
            ("--rate-limit", rate_limit),
            ("--indexer-net-config", indexer_net_config),
            ("--stop-idle-indexers", stop_idle_indexers),
            ("--replace-indexer", replace_indexer),
            ("--remove-data", remove_data),
            ("--accept-sql-queries", accept_sql_queries),
            ("--run-migrations", run_migrations),
            ("--metrics", metrics),
            ("--auth-enabled", auth_enabled),
            ("--verbose", verbose),
            ("--local-fuel-node", local_fuel_node),
<<<<<<< HEAD
            ("--enable-block-store", enable_block_store),
            ("--remove-stored-blocks", remove_stored_blocks),
=======
            ("--allow-non-sequential-blocks", allow_non_sequential_blocks),
>>>>>>> 3052b238
        ];
        for (opt, value) in options.iter() {
            if *value {
                cmd.arg(opt);
            }
        }

        // Nullable options
        let options = [
            ("--auth-strategy", auth_strategy),
            ("--jwt-secret", jwt_secret),
            ("--jwt-issuer", jwt_issuer),
            ("--jwt-expiry", jwt_expiry.map(|x| x.to_string())),
        ];
        for (opt, value) in options.iter() {
            if let Some(value) = value {
                cmd.arg(opt).arg(value);
            }
        }

        match database.as_ref() {
            "postgres" => {
                // Postgres optional values
                let postgres_optionals = [
                    ("--postgres-user", postgres_user),
                    ("--postgres-password", postgres_password),
                    ("--postgres-host", postgres_host),
                    ("--postgres-port", postgres_port),
                    ("--postgres-database", postgres_database),
                ];

                for (flag, value) in postgres_optionals.iter() {
                    if let Some(v) = value {
                        cmd.arg(flag).arg(v);
                    }
                }
            }
            _ => unreachable!(
                "'postgres' is currently the only supported database option."
            ),
        }
    }

    if verbose {
        info!("{cmd:?}");
    }

    match cmd.spawn() {
        Ok(child) => {
            let pid = child.id();
            info!("✅ Successfully started the indexer service at PID {pid}");
        }
        Err(e) => panic!("❌ Failed to spawn fuel-indexer child process: {e:?}."),
    }

    Ok(())
}<|MERGE_RESOLUTION|>--- conflicted
+++ resolved
@@ -39,12 +39,9 @@
         remove_data,
         accept_sql_queries,
         block_page_size,
-<<<<<<< HEAD
         enable_block_store,
         remove_stored_blocks,
-=======
         allow_non_sequential_blocks,
->>>>>>> 3052b238
     } = command;
 
     let mut cmd = Command::new("fuel-indexer");
@@ -97,12 +94,9 @@
             ("--auth-enabled", auth_enabled),
             ("--verbose", verbose),
             ("--local-fuel-node", local_fuel_node),
-<<<<<<< HEAD
             ("--enable-block-store", enable_block_store),
             ("--remove-stored-blocks", remove_stored_blocks),
-=======
             ("--allow-non-sequential-blocks", allow_non_sequential_blocks),
->>>>>>> 3052b238
         ];
         for (opt, value) in options.iter() {
             if *value {
