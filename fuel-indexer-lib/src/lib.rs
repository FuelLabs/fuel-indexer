--- conflicted
+++ resolved
@@ -12,7 +12,7 @@
         format!("{:x}", hasher.finalize())
     }
 
-    pub fn trim_env_key(key: &str) -> &str {
+    pub fn trim_opt_env_key(key: &str) -> &str {
         // Abmiguous key: $FOO, non-ambiguous key: ${FOO}
         let not_ambiguous = key.starts_with("${");
         match not_ambiguous {
@@ -90,383 +90,4 @@
     pub const SQLITE_DATABASE: &str = "sqlite.db";
 
     pub const GRAPHQL_API_RUN_MIGRATIONS: Option<bool> = None;
-<<<<<<< HEAD
-=======
-
-    pub const PROTOCOL: &str = "http";
-}
-
-pub mod config {
-    use crate::{
-        defaults,
-        utils::{derive_socket_addr, is_opt_env_var, trim_env_key},
-    };
-    use anyhow::Result;
-    pub use clap::Parser;
-    use serde::Deserialize;
-    use std::fmt::Write;
-    use std::net::SocketAddr;
-    use std::path::PathBuf;
-
-    #[derive(Debug)]
-    pub enum EnvVar {
-        PostgresHost,
-        PostgresPassword,
-        PostgresDatabase,
-        PostgresPort,
-        PostgresUser,
-    }
-
-    impl std::string::ToString for EnvVar {
-        fn to_string(&self) -> String {
-            match self {
-                EnvVar::PostgresHost => "POSTGRES_HOST".to_string(),
-                EnvVar::PostgresPassword => "POSTGRES_PASSWORD".to_string(),
-                EnvVar::PostgresDatabase => "POSTGRES_DATABASE".to_string(),
-                EnvVar::PostgresUser => "POSTGRES_USER".to_string(),
-                EnvVar::PostgresPort => "POSTGRES_PORT".to_string(),
-            }
-        }
-    }
-
-    pub fn env_or_default(var: EnvVar, default: String) -> String {
-        let var_str = var.to_string();
-        match std::env::var(&var_str) {
-            Ok(v) => v,
-            Err(_e) => default,
-        }
-    }
-
-    #[derive(Debug, Parser, Clone)]
-    #[clap(
-        name = "Indexer Service",
-        about = "Standalone binary for the fuel indexer service"
-    )]
-    pub struct IndexerArgs {
-        #[clap(short, long, help = "Run local test node")]
-        pub local: bool,
-        #[clap(short, long, parse(from_os_str), help = "Indexer service config file")]
-        pub config: Option<PathBuf>,
-        #[clap(short, long, parse(from_os_str), help = "Indexer service config file")]
-        pub manifest: Option<PathBuf>,
-        #[clap(
-            long,
-            help = "Listening IP of the running Fuel node.",
-            default_value = defaults::FUEL_NODE_HOST
-        )]
-        pub fuel_node_host: String,
-        #[clap(
-            long,
-            help = "Listening port of the running Fuel node.",
-            default_value = defaults::FUEL_NODE_PORT
-        )]
-        pub fuel_node_port: String,
-        #[clap(long, help = "GraphQL API IP.", default_value = defaults::GRAPHQL_API_HOST)]
-        pub graphql_api_host: String,
-        #[clap(long, help = "GraphQL API port.", default_value = defaults::GRAPHQL_API_PORT)]
-        pub graphql_api_port: String,
-        #[clap(long, help = "Database type.", default_value = defaults::DATABASE, value_parser(["postgres", "sqlite"]))]
-        pub database: String,
-        #[clap(long, help = "Sqlite database.", default_value = defaults::SQLITE_DATABASE)]
-        pub sqlite_database: PathBuf,
-        #[clap(long, help = "Postgres username.")]
-        pub postgres_user: Option<String>,
-        #[clap(long, help = "Postgres database.")]
-        pub postgres_database: Option<String>,
-        #[clap(long, help = "Postgres password.")]
-        pub postgres_password: Option<String>,
-        #[clap(long, help = "Postgres host.")]
-        pub postgres_host: Option<String>,
-        #[clap(long, help = "Postgres port.")]
-        pub postgres_port: Option<String>,
-        #[clap(long, help = "Run database migrations for the GraphQL API service.")]
-        pub run_migrations: Option<bool>,
-    }
-
-    #[derive(Debug, Parser, Clone)]
-    #[clap(name = "Indexer API Service", about = "Fuel Indexer GraphQL API")]
-    pub struct ApiServerArgs {
-        #[clap(short, long, help = "API Server config.")]
-        pub config: Option<PathBuf>,
-        #[clap(long, help = "GraphQL API IP.", default_value = defaults::GRAPHQL_API_HOST)]
-        pub graphql_api_host: String,
-        #[clap(long, help = "GraphQL API port.", default_value = defaults::GRAPHQL_API_PORT)]
-        pub graphql_api_port: String,
-        #[clap(long, help = "Postgres username.")]
-        pub postgres_user: Option<String>,
-        #[clap(long, help = "Postgres database.")]
-        pub postgres_database: Option<String>,
-        #[clap(long, help = "Postgres password.")]
-        pub postgres_password: Option<String>,
-        #[clap(long, help = "Postgres host.")]
-        pub postgres_host: Option<String>,
-        #[clap(long, help = "Postgres port.")]
-        pub postgres_port: Option<String>,
-    }
-
-    fn http_url(host: &String, port: &String) -> String {
-        let protocol = match port.as_str() {
-            "443" | "4443" => "https",
-            _ => "http",
-        };
-
-        format!("{}://{}:{}", protocol, host, port)
-    }
-
-    pub trait AdjustableConfig {
-        fn inject_opt_env_vars(&mut self) -> Result<()>;
-        fn derive_socket_addr(&self) -> Result<SocketAddr>;
-    }
-
-    #[derive(Clone, Deserialize, Debug)]
-    pub struct FuelNodeConfig {
-        pub host: String,
-        pub port: String,
-    }
-
-    impl FuelNodeConfig {
-        pub fn http_url(&self) -> String {
-            http_url(&self.host, &self.port)
-        }
-    }
-
-    impl AdjustableConfig for FuelNodeConfig {
-        fn inject_opt_env_vars(&mut self) -> Result<()> {
-            if is_opt_env_var(&self.host) {
-                self.host = std::env::var(trim_env_key(&self.host))
-                    .unwrap_or_else(|_| panic!("Failed to read '{}' from env", &self.host));
-            }
-
-            if is_opt_env_var(&self.port) {
-                self.port = std::env::var(trim_env_key(&self.port))
-                    .unwrap_or_else(|_| panic!("Failed to read '{}' from env", &self.port));
-            }
-
-            Ok(())
-        }
-
-        fn derive_socket_addr(&self) -> Result<SocketAddr> {
-            derive_socket_addr(&self.host, &self.port)
-        }
-    }
-
-    impl Default for FuelNodeConfig {
-        fn default() -> Self {
-            Self {
-                host: defaults::FUEL_NODE_HOST.into(),
-                port: defaults::FUEL_NODE_PORT.into(),
-            }
-        }
-    }
-
-    impl From<SocketAddr> for FuelNodeConfig {
-        fn from(s: SocketAddr) -> FuelNodeConfig {
-            let parts: Vec<String> = s.to_string().split(':').map(|x| x.to_owned()).collect();
-            let host = parts[0].to_owned();
-            let port = parts[1].to_owned();
-            FuelNodeConfig { host, port }
-        }
-    }
-
-    impl std::string::ToString for FuelNodeConfig {
-        fn to_string(&self) -> String {
-            format!("{}:{}", self.host, self.port)
-        }
-    }
-
-    #[derive(Clone, Deserialize)]
-    #[serde(rename_all = "snake_case")]
-    pub enum DatabaseConfig {
-        Sqlite {
-            path: PathBuf,
-        },
-        Postgres {
-            user: String,
-            password: String,
-            host: String,
-            port: String,
-            database: String,
-        },
-    }
-
-    impl AdjustableConfig for DatabaseConfig {
-        fn inject_opt_env_vars(&mut self) -> Result<()> {
-            match self {
-                DatabaseConfig::Postgres {
-                    user,
-                    password,
-                    host,
-                    port,
-                    database,
-                } => {
-                    if is_opt_env_var(user) {
-                        *user = std::env::var(trim_env_key(user))
-                            .expect("Failed to read POSTGRES_USER from env.");
-                    }
-                    if is_opt_env_var(password) {
-                        *password = std::env::var(trim_env_key(password))
-                            .expect("Failed to read POSTGRES_PASSWORD from env.");
-                    }
-
-                    if is_opt_env_var(host) {
-                        *host = std::env::var(trim_env_key(host))
-                            .expect("Failed to read POSTGRES_HOST from env.");
-                    }
-
-                    if is_opt_env_var(port) {
-                        *port = std::env::var(trim_env_key(port))
-                            .expect("Failed to read POSTGRES_PORT from env.");
-                    }
-
-                    if is_opt_env_var(database) {
-                        *database = std::env::var(trim_env_key(database))
-                            .expect("Failed to read POSTGRES_DATABASE from env.");
-                    }
-                }
-                DatabaseConfig::Sqlite { path } => {
-                    let os_str = path
-                        .as_os_str()
-                        .to_str()
-                        .expect("Failed to convert path to &str slice");
-                    if is_opt_env_var(os_str) {
-                        *path =
-                            PathBuf::from(std::env::var(trim_env_key(os_str)).unwrap_or_else(
-                                |_| format!("Failed to read '{}' from env", os_str),
-                            ));
-                    }
-                }
-            }
-            Ok(())
-        }
-
-        fn derive_socket_addr(&self) -> Result<SocketAddr> {
-            match self {
-                DatabaseConfig::Postgres { host, port, .. } => derive_socket_addr(host, port),
-                _ => {
-                    panic!("Cannot use AdjustableConfig::derive_socket_addr on a SQLite database.")
-                }
-            }
-        }
-    }
-
-    impl std::string::ToString for DatabaseConfig {
-        fn to_string(&self) -> String {
-            match self {
-                DatabaseConfig::Postgres {
-                    user,
-                    password,
-                    host,
-                    port,
-                    database,
-                } => {
-                    let mut uri: String = format!("postgres://{}:{}", user, password);
-
-                    let _ = write!(uri, "@{}:{}/{}", host, port, database);
-
-                    uri
-                }
-                DatabaseConfig::Sqlite { path } => {
-                    format!("sqlite://{}", path.display())
-                }
-            }
-        }
-    }
-
-    impl std::fmt::Debug for DatabaseConfig {
-        fn fmt(&self, f: &mut std::fmt::Formatter<'_>) -> std::fmt::Result {
-            match self {
-                DatabaseConfig::Postgres {
-                    user,
-                    host,
-                    port,
-                    database,
-                    ..
-                } => {
-                    let _ = f
-                        .debug_struct("PostgresConfig")
-                        .field("user", &user)
-                        .field("password", &"XXXX")
-                        .field("host", &host)
-                        .field("port", &port)
-                        .field("database", &database)
-                        .finish();
-                }
-                DatabaseConfig::Sqlite { path } => {
-                    let _ = f.debug_struct("SqliteConfig").field("path", &path).finish();
-                }
-            }
-
-            Ok(())
-        }
-    }
-
-    impl Default for DatabaseConfig {
-        fn default() -> Self {
-            DatabaseConfig::Postgres {
-                user: defaults::POSTGRES_USER.into(),
-                password: defaults::POSTGRES_PASSWORD.into(),
-                host: defaults::POSTGRES_HOST.into(),
-                port: defaults::POSTGRES_PORT.into(),
-                database: defaults::POSTGRES_DATABASE.into(),
-            }
-        }
-    }
-
-    #[derive(Clone, Deserialize, Debug)]
-    pub struct GraphQLConfig {
-        pub host: String,
-        pub port: String,
-        pub run_migrations: Option<bool>,
-    }
-
-    impl GraphQLConfig {
-        pub fn http_url(&self) -> String {
-            http_url(&self.host, &self.port)
-        }
-    }
-
-    impl std::string::ToString for GraphQLConfig {
-        fn to_string(&self) -> String {
-            format!("{}:{}", self.host, self.port)
-        }
-    }
-
-    impl Default for GraphQLConfig {
-        fn default() -> Self {
-            Self {
-                host: defaults::GRAPHQL_API_HOST.into(),
-                port: defaults::GRAPHQL_API_PORT.into(),
-                run_migrations: defaults::GRAPHQL_API_RUN_MIGRATIONS,
-            }
-        }
-    }
-
-    impl From<GraphQLConfig> for SocketAddr {
-        fn from(cfg: GraphQLConfig) -> SocketAddr {
-            format!("{}:{}", cfg.host, cfg.port)
-                .parse()
-                .expect("Failed")
-        }
-    }
-
-    impl AdjustableConfig for GraphQLConfig {
-        fn inject_opt_env_vars(&mut self) -> Result<()> {
-            if is_opt_env_var(&self.host) {
-                self.host = std::env::var(trim_env_key(&self.host))
-                    .unwrap_or_else(|_| panic!("Failed to read '{}' from env", &self.host));
-            }
-
-            if is_opt_env_var(&self.port) {
-                self.port = std::env::var(trim_env_key(&self.port))
-                    .unwrap_or_else(|_| panic!("Failed to read '{}' from env", &self.port));
-            }
-
-            Ok(())
-        }
-
-        fn derive_socket_addr(&self) -> Result<SocketAddr> {
-            derive_socket_addr(&self.host, &self.port)
-        }
-    }
->>>>>>> 5e019dcd
 }