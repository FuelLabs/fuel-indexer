[package]
name = "fuel-indexer-database"
version = "0.1.0"
edition = "2021"

# See more keys and their definitions at https://doc.rust-lang.org/cargo/reference/manifest.html

[dependencies]
<<<<<<< HEAD
fuel-indexer-database-types = { path = "./database-types" }
fuel-indexer-lib = { path = "../fuel-indexer-lib" }
fuel-indexer-postgres = { path = "./postgres" }
fuel-indexer-sqlite = { path = "./sqlite" }
=======
fuel-indexer-database-types = { version = "0.1.0", path = "./database-types" }
fuel-indexer-lib = { version = "0.1.0", path = "../fuel-indexer-lib" }
fuel-indexer-postgres = { version = "0.1.0", path = "./postgres" }
fuel-indexer-sqlite = { version = "0.1.0", path = "./sqlite" }
>>>>>>> 24e61d7d
sqlx = { version = "0.6" }
thiserror = { version = "1.0" }
tracing = "0.1"
url = "2.2"<|MERGE_RESOLUTION|>--- conflicted
+++ resolved
@@ -6,17 +6,10 @@
 # See more keys and their definitions at https://doc.rust-lang.org/cargo/reference/manifest.html
 
 [dependencies]
-<<<<<<< HEAD
-fuel-indexer-database-types = { path = "./database-types" }
-fuel-indexer-lib = { path = "../fuel-indexer-lib" }
-fuel-indexer-postgres = { path = "./postgres" }
-fuel-indexer-sqlite = { path = "./sqlite" }
-=======
 fuel-indexer-database-types = { version = "0.1.0", path = "./database-types" }
 fuel-indexer-lib = { version = "0.1.0", path = "../fuel-indexer-lib" }
 fuel-indexer-postgres = { version = "0.1.0", path = "./postgres" }
 fuel-indexer-sqlite = { version = "0.1.0", path = "./sqlite" }
->>>>>>> 24e61d7d
 sqlx = { version = "0.6" }
 thiserror = { version = "1.0" }
 tracing = "0.1"
