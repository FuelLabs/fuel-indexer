--- conflicted
+++ resolved
@@ -10,22 +10,11 @@
 
 pub mod queries;
 
-<<<<<<< HEAD
+const DB_CONN_ATTEMPTS: usize = 5;
+const DB_CONN_RETRY_FACTOR: u64 = 2;
+
 #[derive(Debug, Error)]
 pub enum IndexerDatabaseError {
-=======
-const RETRY_LIMIT: usize = 5;
-const INITIAL_RETRY_DELAY: u64 = 2;
-
-#[derive(Debug)]
-pub enum IndexerConnection {
-    Postgres(Box<PoolConnection<sqlx::Postgres>>),
-    Sqlite(PoolConnection<sqlx::Sqlite>),
-}
-
-#[derive(Clone, Debug, Error)]
-pub enum DatabaseError {
->>>>>>> 019ab9aa
     #[error("Invalid connection string: {0:?}")]
     InvalidConnectionString(String),
     #[error("Database backend not supported: {0:?}")]
@@ -90,25 +79,7 @@
         }
         let url = url.expect("Database URL should be correctly formed");
 
-<<<<<<< HEAD
-        match url.scheme() {
-            "postgres" => {
-                let pool = sqlx::Pool::<sqlx::Postgres>::connect(database_url)
-                    .await
-                    .expect("Could not connect to postgres backend!");
-                Ok(IndexerConnectionPool::Postgres(pool))
-            }
-            "sqlite" => {
-                let pool = sqlx::Pool::<sqlx::Sqlite>::connect(database_url)
-                    .await
-                    .expect("Could not connect to sqlite backend!");
-                Ok(IndexerConnectionPool::Sqlite(pool))
-            }
-            err => Err(IndexerDatabaseError::BackendNotSupported(err.into())),
-        }
-=======
         attempt_connection(database_url, url.scheme()).await
->>>>>>> 019ab9aa
     }
 
     pub async fn is_connected(&self) -> sqlx::Result<ServiceStatus> {
@@ -152,8 +123,8 @@
     database_url: &str,
     scheme: &str,
 ) -> Result<IndexerConnectionPool, DatabaseError> {
-    let mut remaining_retries = RETRY_LIMIT;
-    let mut delay = INITIAL_RETRY_DELAY;
+    let mut remaining_retries = DB_CONN_ATTEMPTS;
+    let mut delay = DB_CONN_RETRY_FACTOR;
 
     match scheme {
         "postgres" => {
