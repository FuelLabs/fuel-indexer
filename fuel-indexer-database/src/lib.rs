pub use fuel_indexer_database_types::*;
use fuel_indexer_lib::utils::ServiceStatus;
use fuel_indexer_postgres as postgres;
use fuel_indexer_sqlite as sqlite;
use sqlx::{pool::PoolConnection, Error as SqlxError};
use std::cmp::Ordering;
use thiserror::Error;
use tokio::time::{sleep, Duration};
use tracing::warn;

pub mod queries;

const DB_CONN_ATTEMPTS: usize = 5;
const DB_CONN_RETRY_FACTOR: u64 = 2;

#[derive(Debug, Error)]
pub enum IndexerDatabaseError {
    #[error("Invalid connection string: {0:?}")]
    InvalidConnectionString(String),
    #[error("Database backend not supported: {0:?}")]
    BackendNotSupported(String),
    #[error("No transaction is open.")]
    NoTransactionError,
    #[error("Error from sqlx: {0:#?}")]
    SqlxError(#[from] SqlxError),
    #[error("Unknown error")]
    Unknown,
}

#[derive(Debug)]
pub enum IndexerConnection {
    Postgres(Box<PoolConnection<sqlx::Postgres>>),
    Sqlite(PoolConnection<sqlx::Sqlite>),
}

#[derive(Clone, Debug)]
pub enum IndexerConnectionPool {
    Postgres(sqlx::Pool<sqlx::Postgres>),
    Sqlite(sqlx::Pool<sqlx::Sqlite>),
}

#[derive(Eq, PartialEq, Debug, Clone)]
pub enum DbType {
    Postgres,
    Sqlite,
}

impl Default for DbType {
    fn default() -> DbType {
        DbType::Postgres
    }
}

impl DbType {
    pub fn table_name(&self, namespace: &str, table_name: &str) -> String {
        match self {
            DbType::Postgres => format!("{}.{}", namespace, table_name),
            DbType::Sqlite => table_name.to_string(),
        }
    }
}

impl IndexerConnectionPool {
    pub fn database_type(&self) -> DbType {
        match self {
            IndexerConnectionPool::Postgres(_) => DbType::Postgres,
            IndexerConnectionPool::Sqlite(_) => DbType::Sqlite,
        }
    }

    pub async fn connect(
        database_url: &str,
<<<<<<< HEAD
    ) -> Result<IndexerConnectionPool, DatabaseError> {
=======
    ) -> Result<IndexerConnectionPool, IndexerDatabaseError> {
>>>>>>> abfc1e85
        let url = url::Url::parse(database_url);
        if url.is_err() {
            return Err(IndexerDatabaseError::InvalidConnectionString(
                database_url.into(),
            ));
        }
        let url = url.expect("Database URL should be correctly formed");

        attempt_connection(database_url, url.scheme()).await
    }

    pub async fn is_connected(&self) -> sqlx::Result<ServiceStatus> {
        match self {
            IndexerConnectionPool::Postgres(p) => {
                let mut conn = p.acquire().await.expect("Failed to get pool connection");
                let result =
                    postgres::execute_query(&mut conn, "SELECT true;".to_string())
                        .await
                        .expect("Failed to test Postgres connection.");

                match result.cmp(&1) {
                    Ordering::Equal => Ok(ServiceStatus::OK),
                    _ => Ok(ServiceStatus::NotOk),
                }
            }
            IndexerConnectionPool::Sqlite(p) => {
                let mut conn = p.acquire().await.expect("Failed to get pool connection");
                let result = sqlite::execute_query(&mut conn, "SELECT true;".to_string())
                    .await
                    .expect("Failed to test Sqlite connection.");

                match result.cmp(&1) {
                    Ordering::Equal => Ok(ServiceStatus::OK),
                    _ => Ok(ServiceStatus::NotOk),
                }
            }
        }
    }

    pub async fn acquire(&self) -> sqlx::Result<IndexerConnection> {
        match self {
            IndexerConnectionPool::Postgres(p) => {
                Ok(IndexerConnection::Postgres(Box::new(p.acquire().await?)))
            }
            IndexerConnectionPool::Sqlite(p) => {
                Ok(IndexerConnection::Sqlite(p.acquire().await?))
            }
        }
    }
}

async fn attempt_connection(
    database_url: &str,
    scheme: &str,
) -> Result<IndexerConnectionPool, IndexerDatabaseError> {
    let mut remaining_retries = DB_CONN_ATTEMPTS;
    let mut delay = DB_CONN_RETRY_FACTOR;

    match scheme {
        "postgres" => {
            let pool = loop {
                match sqlx::Pool::<sqlx::Postgres>::connect(database_url).await {
                    Ok(p) => break p,
                    Err(_) => {
                        if remaining_retries > 0 {
                            warn!(
                                "Could not connect to postgres backend, retrying in {} seconds...",
                                delay
                            );
                            remaining_retries -= 1;
                            sleep(Duration::from_secs(delay)).await;
                            delay *= 2;
                        } else {
                            panic!(
                                "Retry attempts exceeded; could not connect to postgres backend!"
                            )
                        }
                    }
                }
            };

            Ok(IndexerConnectionPool::Postgres(pool))
        }
        "sqlite" => {
            let pool = loop {
                match sqlx::Pool::<sqlx::Sqlite>::connect(database_url).await {
                    Ok(p) => break p,
                    Err(_) => {
                        if remaining_retries > 0 {
                            warn!(
                                "Could not connect to sqlite backend, retrying in {} seconds...",
                                delay
                            );
                            remaining_retries -= 1;
                            sleep(Duration::from_secs(delay)).await;
                            delay *= 2;
                        } else {
                            panic!("Retry attempts exceeded; could not connect to sqlite backend!")
                        }
                    }
                }
            };

            Ok(IndexerConnectionPool::Sqlite(pool))
        }
        err => Err(IndexerDatabaseError::BackendNotSupported(err.into())),
    }
}<|MERGE_RESOLUTION|>--- conflicted
+++ resolved
@@ -70,11 +70,7 @@
 
     pub async fn connect(
         database_url: &str,
-<<<<<<< HEAD
-    ) -> Result<IndexerConnectionPool, DatabaseError> {
-=======
     ) -> Result<IndexerConnectionPool, IndexerDatabaseError> {
->>>>>>> abfc1e85
         let url = url::Url::parse(database_url);
         if url.is_err() {
             return Err(IndexerDatabaseError::InvalidConnectionString(
