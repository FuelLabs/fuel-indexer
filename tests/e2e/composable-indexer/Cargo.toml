[package]
name = "composable-indexer"
version = "0.1.0"
edition = "2021"

# See more keys and their definitions at https://doc.rust-lang.org/cargo/reference/manifest.html

[[bin]]
name = "web-api"
path = "src/bin/web-api.rs"


[[bin]]
name = "fuel-node"
path = "src/bin/fuel-node.rs"

[lib]
name = "composable_indexer"
path = "src/lib.rs"

[dependencies]
anyhow = { version = "1.0", default-features = false }
async-std = "1.10.0"
axum = "0.4"
axum-macros = "0.2"
clap = { version = "3.1", features = ["cargo", "derive", "env"] }
<<<<<<< HEAD
fuel-core = "0.10"
fuel-gql-client = "0.10"
fuel-indexer-lib = { path = "../../../fuel-indexer-lib" }
fuel-tx = "0.18"
=======
fuel-indexer-lib = { path = "../../../fuel-indexer-lib" }
>>>>>>> a14d4af2
fuel-types = "0.5"
#fuels = { version = "0.23", features = ["fuel-core-lib"] }
#fuels-abigen-macro = "0.23"
#fuels-core = "0.23"
#fuels-types = { path = "/home/tj/fuels-rs/packages/fuels-types" }
fuels = {  path = "/home/tj/fuels-rs/packages/fuels", features = ["fuel-core-lib"] }
fuels-abigen-macro = {  path = "/home/tj/fuels-rs/packages/fuels-abigen-macro" }
fuels-core = { path = "/home/tj/fuels-rs/packages/fuels-core" }
rand = "0.8"
serde = { version = "1.0", features = ["derive"] }
serde_json = { version = "1.0", features = ["raw_value"] }
thiserror = "1.0"
tokio = { version = "1.17", features = ["macros", "rt-multi-thread", "sync"] }
tracing = "0.1"
tracing-subscriber = { version = "0.2", features = ["env-filter"] }<|MERGE_RESOLUTION|>--- conflicted
+++ resolved
@@ -24,22 +24,14 @@
 axum = "0.4"
 axum-macros = "0.2"
 clap = { version = "3.1", features = ["cargo", "derive", "env"] }
-<<<<<<< HEAD
 fuel-core = "0.10"
 fuel-gql-client = "0.10"
 fuel-indexer-lib = { path = "../../../fuel-indexer-lib" }
 fuel-tx = "0.18"
-=======
-fuel-indexer-lib = { path = "../../../fuel-indexer-lib" }
->>>>>>> a14d4af2
 fuel-types = "0.5"
-#fuels = { version = "0.23", features = ["fuel-core-lib"] }
-#fuels-abigen-macro = "0.23"
-#fuels-core = "0.23"
-#fuels-types = { path = "/home/tj/fuels-rs/packages/fuels-types" }
-fuels = {  path = "/home/tj/fuels-rs/packages/fuels", features = ["fuel-core-lib"] }
-fuels-abigen-macro = {  path = "/home/tj/fuels-rs/packages/fuels-abigen-macro" }
-fuels-core = { path = "/home/tj/fuels-rs/packages/fuels-core" }
+fuels = { version = "0.24", features = ["fuel-core-lib"] }
+fuels-abigen-macro = "0.24"
+fuels-core = "0.24"
 rand = "0.8"
 serde = { version = "1.0", features = ["derive"] }
 serde_json = { version = "1.0", features = ["raw_value"] }
