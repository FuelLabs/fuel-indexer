extern crate alloc;
use alloc::vec::Vec;
pub use fuel_indexer_database_types as sql_types;

use crate::sql_types::ColumnType;
use core::convert::{TryFrom, TryInto};
use graphql_parser::schema::{Definition, Document, TypeDefinition};
use serde::{Deserialize, Serialize};
use std::collections::HashSet;

pub const LOG_LEVEL_ERROR: u32 = 0;
pub const LOG_LEVEL_WARN: u32 = 1;
pub const LOG_LEVEL_INFO: u32 = 2;
pub const LOG_LEVEL_DEBUG: u32 = 3;
pub const LOG_LEVEL_TRACE: u32 = 4;

use sha2::{Digest, Sha256};

pub const BASE_SCHEMA: &str = include_str!("./base.graphql");

#[cfg(feature = "db-models")]
pub mod db;

pub use fuel_types::{Address, AssetId, Bytes32, Bytes4, Bytes8, ContractId, Salt, Word};
pub struct NativeHandlerResult(pub u64, pub Vec<FtColumn>);

pub type ID = u64;
pub type Int4 = i32;
pub type Int8 = i64;
pub type UInt4 = u32;
pub type UInt8 = u64;
pub type Timestamp = u64;

// serde_scale for now, can look at other options if necessary.
pub fn serialize(obj: &impl Serialize) -> Vec<u8> {
    serde_scale::to_vec(obj).expect("Serialize failed")
}

pub fn deserialize<'a, T: Deserialize<'a>>(bytes: &'a [u8]) -> T {
    serde_scale::from_slice(bytes).expect("Deserialize failed")
}

pub fn type_id(namespace: &str, type_name: &str) -> u64 {
    let mut bytes = [0u8; 8];
    bytes.copy_from_slice(&Sha256::digest(format!("{}:{}", namespace, type_name).as_bytes())[..8]);
    u64::from_le_bytes(bytes)
}

pub fn schema_version(schema: &str) -> String {
    format!("{:x}", Sha256::digest(schema.as_bytes()))
}

pub fn type_name(typ: &TypeDefinition<String>) -> String {
    match typ {
        TypeDefinition::Scalar(obj) => obj.name.clone(),
        TypeDefinition::Object(obj) => obj.name.clone(),
        TypeDefinition::Interface(obj) => obj.name.clone(),
        TypeDefinition::Union(obj) => obj.name.clone(),
        TypeDefinition::Enum(obj) => obj.name.clone(),
        TypeDefinition::InputObject(obj) => obj.name.clone(),
    }
}

pub fn get_schema_types(ast: &Document<String>) -> (HashSet<String>, HashSet<String>) {
    let types: HashSet<String> = ast
        .definitions
        .iter()
        .filter_map(|def| {
            if let Definition::TypeDefinition(typ) = def {
                Some(typ)
            } else {
                None
            }
        })
        .map(type_name)
        .collect();

    let directives = ast
        .definitions
        .iter()
        .filter_map(|def| {
            if let Definition::DirectiveDefinition(dir) = def {
                Some(dir.name.clone())
            } else {
                None
            }
        })
        .collect();

    (types, directives)
}

<<<<<<< HEAD
#[derive(Debug, Eq, PartialEq, Deserialize, Serialize, Clone)]
=======
#[derive(Debug, PartialEq, Eq, Deserialize, Serialize, Clone)]
>>>>>>> 73a59cb7
pub enum FtColumn {
    ID(u64),
    Address(Address),
    AssetId(AssetId),
    Bytes4(Bytes4),
    Bytes8(Bytes8),
    Bytes32(Bytes32),
    ContractId(ContractId),
    Int4(i32),
    Int8(i64),
    UInt4(u32),
    UInt8(u64),
    Timestamp(u64),
    Salt(Salt),
}

impl FtColumn {
    pub fn new(ty: ColumnType, size: usize, bytes: &[u8]) -> FtColumn {
        match ty {
            ColumnType::ID => {
                let ident =
                    u64::from_le_bytes(bytes[..size].try_into().expect("Invalid slice length"));
                FtColumn::ID(ident)
            }
            ColumnType::Address => {
                let address = Address::try_from(&bytes[..size]).expect("Invalid slice length");
                FtColumn::Address(address)
            }
            ColumnType::AssetId => {
                let asset_id = AssetId::try_from(&bytes[..size]).expect("Invalid slice length");
                FtColumn::AssetId(asset_id)
            }
            ColumnType::Bytes4 => {
                let bytes = Bytes4::try_from(&bytes[..size]).expect("Invalid slice length");
                FtColumn::Bytes4(bytes)
            }
            ColumnType::Bytes8 => {
                let bytes = Bytes8::try_from(&bytes[..size]).expect("Invalid slice length");
                FtColumn::Bytes8(bytes)
            }
            ColumnType::Bytes32 => {
                let bytes = Bytes32::try_from(&bytes[..size]).expect("Invalid slice length");
                FtColumn::Bytes32(bytes)
            }
            ColumnType::ContractId => {
                let contract_id =
                    ContractId::try_from(&bytes[..size]).expect("Invalid slice length");
                FtColumn::ContractId(contract_id)
            }
            ColumnType::Salt => {
                let salt = Salt::try_from(&bytes[..size]).expect("Invalid slice length");
                FtColumn::Salt(salt)
            }
            ColumnType::Int4 => {
                let int4 =
                    i32::from_le_bytes(bytes[..size].try_into().expect("Invalid slice length"));
                FtColumn::Int4(int4)
            }
            ColumnType::Int8 => {
                let int8 =
                    i64::from_le_bytes(bytes[..size].try_into().expect("Invalid slice length"));
                FtColumn::Int8(int8)
            }
            ColumnType::UInt4 => {
                let int4 =
                    u32::from_le_bytes(bytes[..size].try_into().expect("Invalid slice length"));
                FtColumn::UInt4(int4)
            }
            ColumnType::UInt8 => {
                let int8 =
                    u64::from_le_bytes(bytes[..size].try_into().expect("Invalid slice length"));
                FtColumn::UInt8(int8)
            }
            ColumnType::Timestamp => {
                let uint8 =
                    u64::from_le_bytes(bytes[..size].try_into().expect("Invalid slice length"));
                FtColumn::Timestamp(uint8)
            }
            ColumnType::Blob => {
                panic!("Blob not supported for FtColumn!");
            }
            ColumnType::ForeignKey => {
                panic!("ForeignKey not supported for FtColumn!");
            }
        }
    }

    pub fn query_fragment(&self) -> String {
        match self {
            FtColumn::ID(value) => {
                format!("{}", value)
            }
            FtColumn::Address(value) => {
                format!("'{:x}'", value)
            }
            FtColumn::AssetId(value) => {
                format!("'{:x}'", value)
            }
            FtColumn::Bytes4(value) => {
                format!("'{:x}'", value)
            }
            FtColumn::Bytes8(value) => {
                format!("'{:x}'", value)
            }
            FtColumn::Bytes32(value) => {
                format!("'{:x}'", value)
            }
            FtColumn::ContractId(value) => {
                format!("'{:x}'", value)
            }
            FtColumn::Int4(value) => {
                format!("{}", value)
            }
            FtColumn::Int8(value) => {
                format!("{}", value)
            }
            FtColumn::UInt4(value) => {
                format!("{}", value)
            }
            FtColumn::UInt8(value) => {
                format!("{}", value)
            }
            FtColumn::Timestamp(value) => {
                format!("{}", value)
            }
            FtColumn::Salt(value) => {
                format!("'{:x}'", value)
            }
        }
    }
}

mod tests {
    #[test]
    fn test_fragments() {
        use super::*;

        let id = FtColumn::ID(123456);
        let addr = FtColumn::Address(Address::try_from([0x12; 32]).expect("Bad bytes"));
        let asset_id = FtColumn::AssetId(AssetId::try_from([0xA5; 32]).expect("Bad bytes"));
        let bytes4 = FtColumn::Bytes4(Bytes4::try_from([0xF0; 4]).expect("Bad bytes"));
        let bytes8 = FtColumn::Bytes8(Bytes8::try_from([0x9D; 8]).expect("Bad bytes"));
        let bytes32 = FtColumn::Bytes32(Bytes32::try_from([0xEE; 32]).expect("Bad bytes"));
        let contractid = FtColumn::ContractId(ContractId::try_from([0x78; 32]).expect("Bad bytes"));
        let int4 = FtColumn::Int4(i32::from_le_bytes([0x78; 4]));
        let int8 = FtColumn::Int8(i64::from_le_bytes([0x78; 8]));
        let uint4 = FtColumn::UInt4(u32::from_le_bytes([0x78; 4]));
        let uint8 = FtColumn::UInt8(u64::from_le_bytes([0x78; 8]));
        let uint64 = FtColumn::Timestamp(u64::from_le_bytes([0x78; 8]));
        let salt = FtColumn::Salt(Salt::try_from([0x31; 32]).expect("Bad bytes"));

        insta::assert_yaml_snapshot!(id.query_fragment());
        insta::assert_yaml_snapshot!(addr.query_fragment());
        insta::assert_yaml_snapshot!(asset_id.query_fragment());
        insta::assert_yaml_snapshot!(bytes4.query_fragment());
        insta::assert_yaml_snapshot!(bytes8.query_fragment());
        insta::assert_yaml_snapshot!(bytes32.query_fragment());
        insta::assert_yaml_snapshot!(contractid.query_fragment());
        insta::assert_yaml_snapshot!(salt.query_fragment());
        insta::assert_yaml_snapshot!(int4.query_fragment());
        insta::assert_yaml_snapshot!(int8.query_fragment());
        insta::assert_yaml_snapshot!(uint4.query_fragment());
        insta::assert_yaml_snapshot!(uint8.query_fragment());
        insta::assert_yaml_snapshot!(uint64.query_fragment());
    }
}<|MERGE_RESOLUTION|>--- conflicted
+++ resolved
@@ -90,11 +90,7 @@
     (types, directives)
 }
 
-<<<<<<< HEAD
-#[derive(Debug, Eq, PartialEq, Deserialize, Serialize, Clone)]
-=======
 #[derive(Debug, PartialEq, Eq, Deserialize, Serialize, Clone)]
->>>>>>> 73a59cb7
 pub enum FtColumn {
     ID(u64),
     Address(Address),
