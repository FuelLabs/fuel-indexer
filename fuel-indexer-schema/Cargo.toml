--- conflicted
+++ resolved
@@ -33,10 +33,5 @@
     "thiserror",
     "fuel-indexer-postgres",
     "fuel-indexer-sqlite",
-<<<<<<< HEAD
-    "fuel-indexer-database"
-]
-=======
     "fuel-indexer-database",
 ]
->>>>>>> abfc1e85
