--- conflicted
+++ resolved
@@ -9,15 +9,10 @@
 [dependencies]
 bincode = "1.3.3"
 fuel-indexer-database-types = { path = "../database/database-types" }
-<<<<<<< HEAD
+fuel-indexer-lib = { path = "../fuel-indexer-lib" }
 fuel-indexer-postgres = { path = "../database/postgres", optional = true }
 fuel-indexer-sqlite = { path = "../database/sqlite", optional = true }
 fuel-tx = { version = "0.9", features = ["serde-types-minimal"] }
-=======
-fuel-indexer-lib = { path = "../fuel-indexer-lib" }
-fuel-indexer-postgres = { path = "../database/postgres" }
-fuel-indexer-sqlite = { path = "../database/sqlite" }
->>>>>>> de62e7dc
 fuel-types = { version = "0.3", features = ["serde-types"] }
 graphql-parser = "0.3"
 itertools = { version = "0.10", optional = true }
