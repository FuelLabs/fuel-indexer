--- conflicted
+++ resolved
@@ -9,19 +9,11 @@
 [dependencies]
 bincode = "1.3.3"
 chrono = { version = "0.4", default-features = false, features = ["serde"] }
-<<<<<<< HEAD
-fuel-indexer-database = { path = "../fuel-indexer-database", optional = true }
-fuel-indexer-database-types = { path = "../fuel-indexer-database/database-types" }
-fuel-indexer-lib = { path = "../fuel-indexer-lib" }
-fuel-indexer-postgres = { path = "../fuel-indexer-database/postgres", optional = true }
-fuel-indexer-sqlite = { path = "../fuel-indexer-database/sqlite", optional = true }
-=======
 fuel-indexer-database = { version = "0.1.0", path = "../fuel-indexer-database", optional = true }
 fuel-indexer-database-types = { version = "0.1.0", path = "../fuel-indexer-database/database-types" }
 fuel-indexer-lib = { version = "0.1.0", path = "../fuel-indexer-lib" }
 fuel-indexer-postgres = { version = "0.1.0", path = "../fuel-indexer-database/postgres", optional = true }
 fuel-indexer-sqlite = { version = "0.1.0", path = "../fuel-indexer-database/sqlite", optional = true }
->>>>>>> 24e61d7d
 fuel-tx = { version = "0.18", features = ["serde", "alloc"] }
 fuel-types = { version = "0.5", features = ["serde", "alloc"] }
 fuels-core = "0.26"
