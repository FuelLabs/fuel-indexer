[package]
name = "simple"
version = "0.1.0"
edition = "2021"

# See more keys and their definitions at https://doc.rust-lang.org/cargo/reference/manifest.html

[dependencies]
<<<<<<< HEAD
bytes = "0.4"
env_logger = "0.9"
fuel-core = "0.10"
fuel-crypto = "0.6"
fuel-gql-client = "0.10"
fuel-tx = "0.18"
#fuels-core = "0.23"
#fuels-abigen-macro = "0.23"
fuels = { path = "/home/tj/fuels-rs/packages/fuels" }
fuels-core = { path = "/home/tj/fuels-rs/packages/fuels-core" }
fuels-types = { path = "/home/tj/fuels-rs/packages/fuels-types" }
fuels-abigen-macro = { path = "/home/tj/fuels-rs/packages/fuels-abigen-macro" }
=======
fuel-crypto = "0.5"
fuels = "0.15"
fuels-abigen-macro = "0.15"
>>>>>>> a14d4af2
log = "0.4"
pretty_env_logger = "0.4"
rand = "0.8"
serde = { version = "1.0", features = ["derive"] }
serde_json = "1.0"
tokio = { version = "1", features = ["full"] }<|MERGE_RESOLUTION|>--- conflicted
+++ resolved
@@ -6,24 +6,16 @@
 # See more keys and their definitions at https://doc.rust-lang.org/cargo/reference/manifest.html
 
 [dependencies]
-<<<<<<< HEAD
 bytes = "0.4"
 env_logger = "0.9"
 fuel-core = "0.10"
 fuel-crypto = "0.6"
 fuel-gql-client = "0.10"
 fuel-tx = "0.18"
-#fuels-core = "0.23"
-#fuels-abigen-macro = "0.23"
-fuels = { path = "/home/tj/fuels-rs/packages/fuels" }
-fuels-core = { path = "/home/tj/fuels-rs/packages/fuels-core" }
-fuels-types = { path = "/home/tj/fuels-rs/packages/fuels-types" }
-fuels-abigen-macro = { path = "/home/tj/fuels-rs/packages/fuels-abigen-macro" }
-=======
-fuel-crypto = "0.5"
-fuels = "0.15"
-fuels-abigen-macro = "0.15"
->>>>>>> a14d4af2
+fuels = "0.24"
+fuels-core = "0.24"
+fuels-abigen-macro = "0.24"
+fuels-types = "0.24"
 log = "0.4"
 pretty_env_logger = "0.4"
 rand = "0.8"
