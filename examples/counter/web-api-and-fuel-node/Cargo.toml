[package]
name = "web-api-and-fuel-node"
version = "0.1.0"
edition = "2021"

# See more keys and their definitions at https://doc.rust-lang.org/cargo/reference/manifest.html

[dependencies]
actix-web = "4"
async-mutex = "1"
dotenv = "0.14"
<<<<<<< HEAD
env_logger = "0.9"
fuel-core = "0.10"
fuel-gql-client = "0.10"
fuel-tx = "0.18"
#fuels = "0.23"
#fuels-abigen-macro = "0.23"
#fuels-core = "0.23"
fuels = { path = "/home/tj/fuels-rs/packages/fuels" }
fuels-abigen-macro = { path = "/home/tj/fuels-rs/packages/fuels-abigen-macro" }
fuels-core = { path = "/home/tj/fuels-rs/packages/fuels-core" }
#fuels-types = { path = "/home/tj/fuels-rs/packages/fuels-types" }
=======
fuels = "0.15"
fuels-abigen-macro = "0.15"
>>>>>>> a14d4af2
log = "0.4"
pretty_env_logger = "0.4"
rand = "0.8"
serde = { version = "1.0", features = ["derive"] }
serde_json = "1.0"
tokio = { version = "1", features = ["full"] }<|MERGE_RESOLUTION|>--- conflicted
+++ resolved
@@ -9,22 +9,13 @@
 actix-web = "4"
 async-mutex = "1"
 dotenv = "0.14"
-<<<<<<< HEAD
 env_logger = "0.9"
 fuel-core = "0.10"
 fuel-gql-client = "0.10"
 fuel-tx = "0.18"
-#fuels = "0.23"
-#fuels-abigen-macro = "0.23"
-#fuels-core = "0.23"
-fuels = { path = "/home/tj/fuels-rs/packages/fuels" }
-fuels-abigen-macro = { path = "/home/tj/fuels-rs/packages/fuels-abigen-macro" }
-fuels-core = { path = "/home/tj/fuels-rs/packages/fuels-core" }
-#fuels-types = { path = "/home/tj/fuels-rs/packages/fuels-types" }
-=======
-fuels = "0.15"
-fuels-abigen-macro = "0.15"
->>>>>>> a14d4af2
+fuels = "0.24"
+fuels-abigen-macro = "0.24"
+fuels-core = "0.24"
 log = "0.4"
 pretty_env_logger = "0.4"
 rand = "0.8"
