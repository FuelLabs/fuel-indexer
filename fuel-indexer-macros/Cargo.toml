[package]
name = "fuel-indexer-macros"
version = "0.1.2"
edition = "2021"
license = "BUSL-1.1"
repository = "https://github.com/FuelLabs/fuel-indexer"
description = "Fuel Indexer Macros"

[package.metadata.cargo-udeps.ignore]
development = ["fuels", "fuel-indexer-plugin"]

[lib]
proc-macro = true

[dependencies]
<<<<<<< HEAD
fuel-indexer-database = { version = "0.1.0", path = "../fuel-indexer-database", optional = true }
fuel-indexer-database-types = { version = "0.1.0", path = "../fuel-indexer-database/database-types", optional = true }
fuel-indexer-lib = { version = "0.1.0", path = "../fuel-indexer-lib", default-features = false }
fuel-indexer-schema = { version = "0.1.0", path = "../fuel-indexer-schema", default-features = false }
fuel-indexer-types = { version = "0.1.0", path = "../fuel-indexer-types" }
=======
fuel-indexer-lib = { version = "0.1", path = "../fuel-indexer-lib", default-features = false }
fuel-indexer-schema = { version = "0.1", path = "../fuel-indexer-schema", default-features = false }
fuel-indexer-types = { version = "0.1", path = "../fuel-indexer-types" }
>>>>>>> 4a57dbd2
fuel-tx = "0.18"
fuels-core = { version = "0.26" }
fuels-types = { version = "0.26" }
graphql-parser = "0.3"
lazy_static = "1.4"
proc-macro-error = "1.0"
proc-macro2 = "1.0"
quote = "1.0"
serde = { version = "1.0", default-features = false, features = ["derive"] }
serde_json = "1.0.64"
sha2 = "0.9.5"
syn = { version = "1.0", features = ["full"] }

[dev-dependencies]
fuel-indexer-plugin = { version = "0.1", path = "../fuel-indexer-plugin" }
fuels = { version = "0.26" }
trybuild = "1.0"

[features]
default = ["fuel-indexer-schema/db-models"]
native-exec = [
    "fuel-indexer-database", 
    "fuel-indexer-database-types"
]<|MERGE_RESOLUTION|>--- conflicted
+++ resolved
@@ -13,17 +13,9 @@
 proc-macro = true
 
 [dependencies]
-<<<<<<< HEAD
-fuel-indexer-database = { version = "0.1.0", path = "../fuel-indexer-database", optional = true }
-fuel-indexer-database-types = { version = "0.1.0", path = "../fuel-indexer-database/database-types", optional = true }
-fuel-indexer-lib = { version = "0.1.0", path = "../fuel-indexer-lib", default-features = false }
-fuel-indexer-schema = { version = "0.1.0", path = "../fuel-indexer-schema", default-features = false }
-fuel-indexer-types = { version = "0.1.0", path = "../fuel-indexer-types" }
-=======
 fuel-indexer-lib = { version = "0.1", path = "../fuel-indexer-lib", default-features = false }
 fuel-indexer-schema = { version = "0.1", path = "../fuel-indexer-schema", default-features = false }
 fuel-indexer-types = { version = "0.1", path = "../fuel-indexer-types" }
->>>>>>> 4a57dbd2
 fuel-tx = "0.18"
 fuels-core = { version = "0.26" }
 fuels-types = { version = "0.26" }
