<<<<<<< HEAD
error: Type with ident Ident { ident: "BadType", span: #0 bytes(274..281) } not defined in the ABI.
=======
error: Type Ident { ident: "BadType", span: #0 bytes(304..311) } not defined in the ABI.
>>>>>>> 63fe9945
  --> test_data/fail_unknown_type.rs:8:1
   |
8  | / #[indexer(
9  | |     abi = "./test_data/contracts-abi.json",
10 | |     namespace = "test_namespace",
11 | |     identifier = "executor1",
12 | |     schema = "./test_data/schema.graphql",
13 | | )]
   | |__^
   |
   = note: this error originates in the attribute macro `indexer` (in Nightly builds, run with -Z macro-backtrace for more info)

error[E0433]: failed to resolve: use of undeclared type `Receipt`
  --> test_data/fail_unknown_type.rs:38:21
   |
38 |                     Receipt::Call {
   |                     ^^^^^^^ use of undeclared type `Receipt`

error[E0433]: failed to resolve: use of undeclared type `Receipt`
  --> test_data/fail_unknown_type.rs:49:21
   |
49 |                     Receipt::ReturnData {
   |                     ^^^^^^^ use of undeclared type `Receipt`

error[E0422]: cannot find struct, variant or union type `SomeEvent` in this scope
  --> test_data/fail_unknown_type.rs:26:13
   |
26 |     let s = SomeEvent {
   |             ^^^^^^^^^ not found in this scope

error[E0412]: cannot find type `BlockData` in this scope
  --> test_data/fail_unknown_type.rs:33:19
   |
33 |     let data: Vec<BlockData> = vec![
   |                   ^^^^^^^^^ not found in this scope
   |
help: consider importing one of these items
   |
2  | use fuel_indexer_plugin::types::BlockData;
   |
2  | use fuel_indexer_schema::BlockData;
   |

error[E0422]: cannot find struct, variant or union type `BlockData` in this scope
  --> test_data/fail_unknown_type.rs:34:9
   |
34 |         BlockData {
   |         ^^^^^^^^^ not found in this scope
   |
help: consider importing one of these items
   |
2  | use fuel_indexer_plugin::types::BlockData;
   |
2  | use fuel_indexer_schema::BlockData;
   |

error[E0425]: cannot find function `serialize` in this scope
  --> test_data/fail_unknown_type.rs:63:21
   |
63 |     let mut bytes = serialize(&data);
   |                     ^^^^^^^^^ not found in this scope
   |
help: consider importing one of these items
   |
2  | use fuel_indexer_plugin::types::serialize;
   |
2  | use fuel_indexer_schema::serialize;
   |
2  | use fuels::prelude::serde_hex::serialize;
   |

error[E0425]: cannot find function `handle_events` in this scope
  --> test_data/fail_unknown_type.rs:68:5
   |
68 |     handle_events(ptr, len);
   |     ^^^^^^^^^^^^^ not found in this scope

error: unused import: `Tokenizable`
  --> test_data/fail_unknown_type.rs:24:47
   |
24 |     use fuels_core::{abi_encoder::ABIEncoder, Tokenizable};
   |                                               ^^^^^^^^^^^
   |
   = note: `-D unused-imports` implied by `-D warnings`<|MERGE_RESOLUTION|>--- conflicted
+++ resolved
@@ -1,8 +1,4 @@
-<<<<<<< HEAD
 error: Type with ident Ident { ident: "BadType", span: #0 bytes(274..281) } not defined in the ABI.
-=======
-error: Type Ident { ident: "BadType", span: #0 bytes(304..311) } not defined in the ABI.
->>>>>>> 63fe9945
   --> test_data/fail_unknown_type.rs:8:1
    |
 8  | / #[indexer(
