[package]
name = "fuel-indexer-api-server"
version = "0.1.0"
edition = "2021"
license = "BUSL-1.1"
publish = false

# See more keys and their definitions at https://doc.rust-lang.org/cargo/reference/manifest.html

[lib]
name = "api_server"
path = "src/lib.rs"

[[bin]]
name = "fuel-indexer-api-server"
path = "src/main.rs"

[dependencies]
anyhow = "1.0"
async-std = "1.10.0"
axum = "0.4"
<<<<<<< HEAD
fuel-indexer-lib = { path = "../fuel-indexer-lib" }
fuel-indexer-schema = { path = "../fuel-indexer-schema", features = ["db-models"] }
=======
diesel = { version = "1.4", features = ["postgres"] }
fuel-indexer = { path = "../fuel-indexer" }
>>>>>>> 73a59cb7
serde = { version = "1.0", features = ["derive"] }
serde_json = { version = "1.0", features = ["raw_value"] }
serde_yaml = "0.8.19"
sqlx = { version = "0.6", features = ["postgres", "runtime-tokio-rustls", "sqlite"] }
thiserror = "1.0"
tokio = { version = "1.17", features = ["macros", "rt-multi-thread"] }
tracing = "0.1"
tracing-subscriber = { version = "0.2", features = ["env-filter"] }<|MERGE_RESOLUTION|>--- conflicted
+++ resolved
@@ -19,13 +19,9 @@
 anyhow = "1.0"
 async-std = "1.10.0"
 axum = "0.4"
-<<<<<<< HEAD
 fuel-indexer-lib = { path = "../fuel-indexer-lib" }
 fuel-indexer-schema = { path = "../fuel-indexer-schema", features = ["db-models"] }
-=======
-diesel = { version = "1.4", features = ["postgres"] }
 fuel-indexer = { path = "../fuel-indexer" }
->>>>>>> 73a59cb7
 serde = { version = "1.0", features = ["derive"] }
 serde_json = { version = "1.0", features = ["raw_value"] }
 serde_yaml = "0.8.19"
