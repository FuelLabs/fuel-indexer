--- conflicted
+++ resolved
@@ -8,21 +8,14 @@
 [dependencies]
 anyhow = "1.0"
 async-std = "1"
-<<<<<<< HEAD
 axum = { version = "0.4", features = ["multipart"] }
-fuel-indexer-database = { path = "../fuel-indexer-database" }
-fuel-indexer-database-types = { path = "../fuel-indexer-database/database-types" }
-fuel-indexer-lib = { path = "../fuel-indexer-lib" }
-fuel-indexer-schema = { path = "../fuel-indexer-schema", features = ["db-models"] }
+fuel-indexer-database = { version = "0.1.0", path = "../fuel-indexer-database" }
+fuel-indexer-database-types = { version = "0.1.0", path = "../fuel-indexer-database/database-types" }
+fuel-indexer-lib = { version = "0.1.0", path = "../fuel-indexer-lib" }
+fuel-indexer-schema = { version = "0.1.0", path = "../fuel-indexer-schema", features = ["db-models"] }
 http = "0.2"
 hyper = { version = "0.14", features = ["client", "http2", "http1", "runtime" ]}
 hyper-tls = "0.5"
-=======
-axum = "0.4"
-fuel-indexer = { version = "0.1.0", path = "../fuel-indexer" }
-fuel-indexer-lib = { version = "0.1.0", path = "../fuel-indexer-lib" }
-fuel-indexer-schema = { version = "0.1.0", path = "../fuel-indexer-schema", features = ["db-models"] }
->>>>>>> 24e61d7d
 serde = { version = "1.0", features = ["derive"] }
 serde_json = { version = "1.0", features = ["raw_value"] }
 serde_yaml = "0.8"
