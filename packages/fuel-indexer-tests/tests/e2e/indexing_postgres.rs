--- conflicted
+++ resolved
@@ -442,19 +442,12 @@
         .await
         .unwrap();
 
-<<<<<<< HEAD
-=======
     let message_id: i64 = row.get(0);
->>>>>>> 8a37db00
     let recipient: &str = row.get(2);
     let amount: i64 = row.get(3);
     let len: i64 = row.get(5);
 
-<<<<<<< HEAD
-    // Message ID is different on each receipt, so we'll just check that it's well-formed
-=======
     assert!((message_id > 0 && message_id < i64::MAX));
->>>>>>> 8a37db00
     assert_eq!(
         recipient,
         "532ee5fb2cabec472409eb5f9b42b59644edb7bf9943eda9c2e3947305ed5e96"
@@ -485,20 +478,19 @@
     sleep(Duration::from_secs(defaults::INDEXED_EVENT_WAIT)).await;
 
     let mut conn = pool.acquire().await.unwrap();
-    let row = sqlx::query("SELECT * FROM fuel_indexer_test_index1.optionentity WHERE id = 8675309")
-        .fetch_one(&mut conn)
-        .await
-        .unwrap();
+    let row = sqlx::query(
+        "SELECT * FROM fuel_indexer_test_index1.optionentity WHERE id = 8675309",
+    )
+    .fetch_one(&mut conn)
+    .await
+    .unwrap();
 
     let id: i64 = row.get(0);
     let req_int: i64 = row.get(1);
     let opt_int_some: Option<i64> = row.get(2);
     let opt_addr_none: Option<&str> = row.get(3);
 
-<<<<<<< HEAD
-=======
     assert_eq!(id, 8675309);
->>>>>>> 8a37db00
     assert_eq!(req_int, 100);
 
     assert!(opt_int_some.is_some());
