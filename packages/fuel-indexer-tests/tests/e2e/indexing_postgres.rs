use actix_service::Service;
use actix_web::test;
use fuel_indexer::IndexerService;
use fuel_indexer_database::{queries, IndexerConnection};
use fuel_indexer_lib::manifest::Manifest;
use fuel_indexer_tests::{
    assets, defaults,
    fixtures::{
        connect_to_deployed_contract, indexer_service_postgres, postgres_connection,
        postgres_connection_pool, test_web::app,
    },
    utils::update_test_manifest_asset_paths,
};
use fuel_indexer_types::{Address, ContractId, Identity};
use hex::FromHex;
use lazy_static::lazy_static;
use sqlx::{
    pool::{Pool, PoolConnection},
    Postgres, Row,
};
use tokio::time::{sleep, Duration};

#[actix_web::test]
#[cfg(all(feature = "e2e", feature = "postgres"))]
async fn test_can_trigger_and_index_events_with_multiple_args_in_index_handler_postgres()
{
    let pool = postgres_connection_pool().await;
    let mut srvc = indexer_service_postgres().await;
    let mut manifest: Manifest =
        serde_yaml::from_str(assets::FUEL_INDEXER_TEST_MANIFEST).expect("Bad yaml file.");

    update_test_manifest_asset_paths(&mut manifest);

    srvc.register_index_from_manifest(manifest)
        .await
        .expect("Failed to initialize indexer.");

    let contract = connect_to_deployed_contract().await.unwrap();
    let app = test::init_service(app(contract)).await;
    let req = test::TestRequest::post().uri("/multiarg").to_request();
    let _ = app.call(req).await;

    sleep(Duration::from_secs(defaults::INDEXED_EVENT_WAIT)).await;

    let mut conn = pool.acquire().await.unwrap();
    let block_row = sqlx::query(
        "SELECT * FROM fuel_indexer_test_index1.block ORDER BY height DESC LIMIT 1",
    )
    .fetch_one(&mut conn)
    .await
    .unwrap();

    let height: i64 = block_row.get(1);
    let timestamp: i64 = block_row.get(2);
    assert!(height >= 1);
    assert!(timestamp > 0);

    let ping_row =
        sqlx::query("SELECT * FROM fuel_indexer_test_index1.pingentity WHERE id = 12345")
            .fetch_one(&mut conn)
            .await
            .unwrap();

    let ping_value: i64 = ping_row.get(1);
    assert_eq!(ping_value, 12345);

    let pong_row =
        sqlx::query("SELECT * FROM fuel_indexer_test_index1.pongentity WHERE id = 45678")
            .fetch_one(&mut conn)
            .await
            .unwrap();

    let pong_value: i64 = pong_row.get(1);
    assert_eq!(pong_value, 45678);

    let pung_row =
        sqlx::query("SELECT * FROM fuel_indexer_test_index1.pungentity WHERE id = 123")
            .fetch_one(&mut conn)
            .await
            .unwrap();

    let pung_from: String = pung_row.get(3);
    let from_buff = <[u8; 33]>::from_hex(pung_from).unwrap();

    let contract_buff = <[u8; 32]>::from_hex(
        "322ee5fb2cabec472409eb5f9b42b59644edb7bf9943eda9c2e3947305ed5e96",
    )
    .unwrap();

    assert_eq!(
        Identity::from(from_buff),
        Identity::ContractId(ContractId::from(contract_buff)),
    );
}

#[actix_web::test]
#[cfg(all(feature = "e2e", feature = "postgres"))]
async fn test_can_trigger_and_index_callreturn_postgres() {
    let pool = postgres_connection_pool().await;
    let mut srvc = indexer_service_postgres().await;
    let mut manifest: Manifest =
        serde_yaml::from_str(assets::FUEL_INDEXER_TEST_MANIFEST).expect("Bad yaml file.");

    update_test_manifest_asset_paths(&mut manifest);

    srvc.register_index_from_manifest(manifest)
        .await
        .expect("Failed to initialize indexer.");

    let contract = connect_to_deployed_contract().await.unwrap();
    let app = test::init_service(app(contract)).await;
    let req = test::TestRequest::post().uri("/callreturn").to_request();
    let _ = app.call(req).await;

    sleep(Duration::from_secs(defaults::INDEXED_EVENT_WAIT)).await;

    let mut conn = pool.acquire().await.unwrap();
    let row =
        sqlx::query("SELECT * FROM fuel_indexer_test_index1.pungentity WHERE id = 3")
            .fetch_one(&mut conn)
            .await
            .unwrap();

    let value: i64 = row.get(1);
    let is_pung: bool = row.get(2);
    let pung_from: String = row.get(3);
    let from_buff = <[u8; 33]>::from_hex(pung_from).unwrap();

    let addr_buff = <[u8; 32]>::from_hex(
        "532ee5fb2cabec472409eb5f9b42b59644edb7bf9943eda9c2e3947305ed5e96",
    )
    .unwrap();

    assert_eq!(value, 12345);
    assert!(is_pung);
    assert_eq!(
        Identity::from(from_buff),
        Identity::Address(Address::from(addr_buff)),
    );
}

#[actix_web::test]
#[cfg(all(feature = "e2e", feature = "postgres"))]
async fn test_can_trigger_and_index_blocks_and_transactions_postgres() {
    let pool = postgres_connection_pool().await;
    let mut srvc = indexer_service_postgres().await;
    let mut manifest: Manifest =
        serde_yaml::from_str(assets::FUEL_INDEXER_TEST_MANIFEST).expect("Bad yaml file.");

    update_test_manifest_asset_paths(&mut manifest);

    srvc.register_index_from_manifest(manifest)
        .await
        .expect("Failed to initialize indexer.");

    let contract = connect_to_deployed_contract().await.unwrap();
    let app = test::init_service(app(contract)).await;
    let req = test::TestRequest::post().uri("/block").to_request();
    let _ = app.call(req).await;

    sleep(Duration::from_secs(defaults::INDEXED_EVENT_WAIT)).await;

    let mut conn = pool.acquire().await.unwrap();
    let row =
        sqlx::query("SELECT * FROM fuel_indexer_test_index1.block WHERE height = 1")
            .fetch_one(&mut conn)
            .await
            .unwrap();

    let id: i64 = row.get(0);
    let height: i64 = row.get(1);
    let timestamp: i64 = row.get(2);

    assert_eq!(height, 1);
    assert!(timestamp > 0);

    let row = sqlx::query(&format!(
        "SELECT * FROM fuel_indexer_test_index1.tx WHERE block = {id}",
    ))
    .fetch_all(&mut conn)
    .await
    .unwrap();

    assert_eq!(row.len(), 2);
}

#[actix_web::test]
#[cfg(all(feature = "e2e", feature = "postgres"))]
async fn test_can_trigger_and_index_ping_event_postgres() {
    let pool = postgres_connection_pool().await;
    let mut srvc = indexer_service_postgres().await;
    let mut manifest: Manifest =
        serde_yaml::from_str(assets::FUEL_INDEXER_TEST_MANIFEST).expect("Bad yaml file.");

    update_test_manifest_asset_paths(&mut manifest);

    srvc.register_index_from_manifest(manifest)
        .await
        .expect("Failed to initialize indexer.");

    let contract = connect_to_deployed_contract().await.unwrap();
    let app = test::init_service(app(contract)).await;
    let req = test::TestRequest::post().uri("/ping").to_request();
    let _ = app.call(req).await;

    sleep(Duration::from_secs(defaults::INDEXED_EVENT_WAIT)).await;

    let mut conn = pool.acquire().await.unwrap();
    let row =
        sqlx::query("SELECT * FROM fuel_indexer_test_index1.pingentity WHERE id = 1")
            .fetch_one(&mut conn)
            .await
            .unwrap();

    let id: i64 = row.get(0);
    let value: i64 = row.get(1);

    assert_eq!(id, 1);
    assert_eq!(value, 123);
}

#[actix_web::test]
#[cfg(all(feature = "e2e", feature = "postgres"))]
async fn test_can_trigger_and_index_transfer_event_postgres() {
    let pool = postgres_connection_pool().await;
    let mut srvc = indexer_service_postgres().await;
    let mut manifest: Manifest =
        serde_yaml::from_str(assets::FUEL_INDEXER_TEST_MANIFEST).expect("Bad yaml file.");

    update_test_manifest_asset_paths(&mut manifest);

    srvc.register_index_from_manifest(manifest)
        .await
        .expect("Failed to initialize indexer.");

    let contract = connect_to_deployed_contract().await.unwrap();
    let app = test::init_service(app(contract)).await;
    let req = test::TestRequest::post().uri("/transfer").to_request();
    let _ = app.call(req).await;

    sleep(Duration::from_secs(defaults::INDEXED_EVENT_WAIT)).await;

    let mut conn = pool.acquire().await.unwrap();
    let row = sqlx::query("SELECT * FROM fuel_indexer_test_index1.transfer LIMIT 1")
        .fetch_one(&mut conn)
        .await
        .unwrap();

    let amount: i64 = row.get(3);
    let asset_id: &str = row.get(4);

    assert_eq!(amount, 1); // value is defined in test contract
    assert_eq!(asset_id, defaults::TRANSFER_BASE_ASSET_ID);
}

#[actix_web::test]
#[cfg(all(feature = "e2e", feature = "postgres"))]
async fn test_can_trigger_and_index_log_event_postgres() {
    let pool = postgres_connection_pool().await;
    let mut srvc = indexer_service_postgres().await;
    let mut manifest: Manifest =
        serde_yaml::from_str(assets::FUEL_INDEXER_TEST_MANIFEST).expect("Bad yaml file.");

    update_test_manifest_asset_paths(&mut manifest);

    srvc.register_index_from_manifest(manifest)
        .await
        .expect("Failed to initialize indexer.");

    let mut conn = pool.acquire().await.unwrap();
    let contract = connect_to_deployed_contract().await.unwrap();
    let app = test::init_service(app(contract)).await;
    let req = test::TestRequest::post().uri("/log").to_request();
    let _ = app.call(req).await;

    sleep(Duration::from_secs(defaults::INDEXED_EVENT_WAIT)).await;

    let row = sqlx::query(
        "SELECT * FROM fuel_indexer_test_index1.log WHERE ra = 8675309 LIMIT 1",
    )
    .fetch_one(&mut conn)
    .await
    .unwrap();

    let ra: i64 = row.get(2);

    assert_eq!(ra, 8675309);
}

#[actix_web::test]
#[cfg(all(feature = "e2e", feature = "postgres"))]
async fn test_can_trigger_and_index_logdata_event_postgres() {
    let pool = postgres_connection_pool().await;
    let mut srvc = indexer_service_postgres().await;
    let mut manifest: Manifest =
        serde_yaml::from_str(assets::FUEL_INDEXER_TEST_MANIFEST).expect("Bad yaml file.");

    update_test_manifest_asset_paths(&mut manifest);

    srvc.register_index_from_manifest(manifest)
        .await
        .expect("Failed to initialize indexer.");

    let contract = connect_to_deployed_contract().await.unwrap();
    let app = test::init_service(app(contract)).await;
    let req = test::TestRequest::post().uri("/logdata").to_request();
    let _ = app.call(req).await;

    sleep(Duration::from_secs(defaults::INDEXED_EVENT_WAIT)).await;

    let mut conn = pool.acquire().await.unwrap();
    let row =
        sqlx::query("SELECT * FROM fuel_indexer_test_index1.pungentity WHERE id = 1")
            .fetch_one(&mut conn)
            .await
            .unwrap();

    let value: i64 = row.get(1);
    let is_pung: bool = row.get(2);
    let pung_from: String = row.get(3);
    let from_buff = <[u8; 33]>::from_hex(pung_from).unwrap();

    let addr_buff = <[u8; 32]>::from_hex(
        "532ee5fb2cabec472409eb5f9b42b59644edb7bf9943eda9c2e3947305ed5e96",
    )
    .unwrap();

    assert_eq!(value, 456);
    assert!(is_pung);
    assert_eq!(
        Identity::from(from_buff),
        Identity::Address(Address::from(addr_buff)),
    );
}

#[actix_web::test]
#[cfg(all(feature = "e2e", feature = "postgres"))]
async fn test_can_trigger_and_index_scriptresult_event_postgres() {
    let pool = postgres_connection_pool().await;
    let mut srvc = indexer_service_postgres().await;
    let mut manifest: Manifest =
        serde_yaml::from_str(assets::FUEL_INDEXER_TEST_MANIFEST).expect("Bad yaml file.");

    update_test_manifest_asset_paths(&mut manifest);

    srvc.register_index_from_manifest(manifest)
        .await
        .expect("Failed to initialize indexer.");

    let contract = connect_to_deployed_contract().await.unwrap();
    let app = test::init_service(app(contract)).await;
    let req = test::TestRequest::post().uri("/scriptresult").to_request();
    let _ = app.call(req).await;

    sleep(Duration::from_secs(defaults::INDEXED_EVENT_WAIT)).await;
    let mut conn = pool.acquire().await.unwrap();

    let row = sqlx::query("SELECT * FROM fuel_indexer_test_index1.scriptresult LIMIT 1")
        .fetch_one(&mut conn)
        .await
        .unwrap();

    let result: i64 = row.get(1);
    let gas_used: i64 = row.get(2);
    let data: String = row.get(3);

    let expected = hex::decode(data)
        .unwrap()
        .into_iter()
        .map(|x| x.to_string())
        .collect::<Vec<String>>()
        .join(",");

    assert!((0..=1).contains(&result));
    assert!(gas_used > 0);
    assert_eq!(expected, "1,1,1,1,1".to_string());
}

#[actix_web::test]
#[cfg(all(feature = "e2e", feature = "postgres"))]
async fn test_can_trigger_and_index_transferout_event_postgres() {
    let pool = postgres_connection_pool().await;
    let mut srvc = indexer_service_postgres().await;
    let mut manifest: Manifest =
        serde_yaml::from_str(assets::FUEL_INDEXER_TEST_MANIFEST).expect("Bad yaml file.");

    update_test_manifest_asset_paths(&mut manifest);

    srvc.register_index_from_manifest(manifest)
        .await
        .expect("Failed to initialize indexer.");

    let contract = connect_to_deployed_contract().await.unwrap();
    let app = test::init_service(app(contract)).await;
    let req = test::TestRequest::post().uri("/transferout").to_request();
    let _ = app.call(req).await;

    sleep(Duration::from_secs(defaults::INDEXED_EVENT_WAIT)).await;

    let mut conn = pool.acquire().await.unwrap();
    let row = sqlx::query("SELECT * FROM fuel_indexer_test_index1.transferout LIMIT 1")
        .fetch_one(&mut conn)
        .await
        .unwrap();

    let recipient: &str = row.get(2);
    let amount: i64 = row.get(3);
    let asset_id: &str = row.get(4);

    assert_eq!(
        recipient,
        "532ee5fb2cabec472409eb5f9b42b59644edb7bf9943eda9c2e3947305ed5e96"
    );
    assert_eq!(amount, 1);
    assert_eq!(asset_id, defaults::TRANSFER_BASE_ASSET_ID);
}

#[actix_web::test]
#[cfg(all(feature = "e2e", feature = "postgres"))]
async fn test_can_trigger_and_index_messageout_event_postgres() {
    let pool = postgres_connection_pool().await;
    let mut srvc = indexer_service_postgres().await;
    let mut manifest: Manifest =
        serde_yaml::from_str(assets::FUEL_INDEXER_TEST_MANIFEST).expect("Bad yaml file.");

    update_test_manifest_asset_paths(&mut manifest);

    srvc.register_index_from_manifest(manifest)
        .await
        .expect("Failed to initialize indexer.");

    let contract = connect_to_deployed_contract().await.unwrap();
    let app = test::init_service(app(contract)).await;
    let req = test::TestRequest::post().uri("/messageout").to_request();
    let _ = app.call(req).await;

    sleep(Duration::from_secs(defaults::INDEXED_EVENT_WAIT)).await;

    let mut conn = pool.acquire().await.unwrap();
    let row = sqlx::query("SELECT * FROM fuel_indexer_test_index1.messageout LIMIT 1")
        .fetch_one(&mut conn)
        .await
        .unwrap();

<<<<<<< HEAD
=======
    let message_id: i64 = row.get(0);
>>>>>>> 927b3474
    let recipient: &str = row.get(2);
    let amount: i64 = row.get(3);
    let len: i64 = row.get(5);

<<<<<<< HEAD
=======
    assert!((message_id > 0 && message_id < i64::MAX));
>>>>>>> 927b3474
    assert_eq!(
        recipient,
        "532ee5fb2cabec472409eb5f9b42b59644edb7bf9943eda9c2e3947305ed5e96"
    );
    assert_eq!(amount, 100);
    assert_eq!(len, 8);
}

#[actix_web::test]
#[cfg(all(feature = "e2e", feature = "postgres"))]
async fn test_can_index_event_with_optional_fields_postgres() {
    let pool = postgres_connection_pool().await;
    let mut srvc = indexer_service_postgres().await;
    let mut manifest: Manifest =
        serde_yaml::from_str(assets::FUEL_INDEXER_TEST_MANIFEST).expect("Bad yaml file.");

    update_test_manifest_asset_paths(&mut manifest);

    srvc.register_index_from_manifest(manifest)
        .await
        .expect("Failed to initialize indexer.");

    let contract = connect_to_deployed_contract().await.unwrap();
    let app = test::init_service(app(contract)).await;
    let req = test::TestRequest::post().uri("/optionals").to_request();
    let _ = app.call(req).await;

    sleep(Duration::from_secs(defaults::INDEXED_EVENT_WAIT)).await;

    let mut conn = pool.acquire().await.unwrap();
    let row = sqlx::query(
        "SELECT * FROM fuel_indexer_test_index1.optionentity WHERE id = 8675309",
    )
    .fetch_one(&mut conn)
    .await
    .unwrap();

    let id: i64 = row.get(0);
    let req_int: i64 = row.get(1);
    let opt_int_some: Option<i64> = row.get(2);
    let opt_addr_none: Option<&str> = row.get(3);

<<<<<<< HEAD
    assert_eq!(id, 123);
=======
    assert_eq!(id, 8675309);
>>>>>>> 927b3474
    assert_eq!(req_int, 100);

    assert!(opt_int_some.is_some());
    let opt_int = opt_int_some.unwrap();
    assert_eq!(opt_int, 999);

    assert!(opt_addr_none.is_none());
}

#[actix_web::test]
#[cfg(all(feature = "e2e", feature = "postgres"))]
async fn test_index_metadata_is_saved_when_indexer_macro_is_called_postgres() {
    let pool = postgres_connection_pool().await;
    let mut srvc = indexer_service_postgres().await;
    let mut manifest: Manifest =
        serde_yaml::from_str(assets::FUEL_INDEXER_TEST_MANIFEST).expect("Bad yaml file.");

    update_test_manifest_asset_paths(&mut manifest);

    srvc.register_index_from_manifest(manifest)
        .await
        .expect("Failed to initialize indexer.");

    let contract = connect_to_deployed_contract().await.unwrap();
    let app = test::init_service(app(contract)).await;
    let req = test::TestRequest::post().uri("/ping").to_request();
    let _ = app.call(req).await;

    sleep(Duration::from_secs(defaults::INDEXED_EVENT_WAIT)).await;

    let mut conn = pool.acquire().await.unwrap();
    let row =
        sqlx::query("SELECT * FROM fuel_indexer_test_index1.indexmetadataentity LIMIT 1")
            .fetch_one(&mut conn)
            .await
            .unwrap();
    let block_height: i64 = row.get(0);
    let time: i64 = row.get(1);

    assert!(block_height >= 1);
    assert!(time >= 1);
}

#[actix_web::test]
#[cfg(all(feature = "e2e", feature = "postgres"))]
async fn test_index_respects_start_block_postgres() {
    let pool = postgres_connection_pool().await;
    let mut srvc = indexer_service_postgres().await;

    let contract = connect_to_deployed_contract().await.unwrap();
    let app = test::init_service(app(contract)).await;
    let req = test::TestRequest::get().uri("/block_height").to_request();
    let res = test::call_and_read_body(&app, req).await;
    let block_height = String::from_utf8(res.to_vec())
        .unwrap()
        .parse::<u64>()
        .unwrap();

    let mut manifest: Manifest =
        serde_yaml::from_str(assets::FUEL_INDEXER_TEST_MANIFEST).expect("Bad yaml file.");

    manifest.start_block = Some(block_height + 2);

    update_test_manifest_asset_paths(&mut manifest);

    srvc.register_index_from_manifest(manifest)
        .await
        .expect("Failed to initialize indexer.");

    let mut conn = pool.acquire().await.unwrap();
    let pre_check = sqlx::query(&format!(
        "SELECT * FROM fuel_indexer_test_index1.block where height = {}",
        block_height + 1,
    ))
    .fetch_optional(&mut conn)
    .await
    .unwrap();

    assert!(pre_check.is_none());

    let req = test::TestRequest::post().uri("/ping").to_request();
    let _ = app.call(req).await;

    sleep(Duration::from_secs(defaults::INDEXED_EVENT_WAIT)).await;

    let first_check = sqlx::query(&format!(
        "SELECT * FROM fuel_indexer_test_index1.block where height = {}",
        block_height + 1,
    ))
    .fetch_optional(&mut conn)
    .await
    .unwrap();

    assert!(first_check.is_none());

    let req = test::TestRequest::post().uri("/ping").to_request();
    let _ = app.call(req).await;

    sleep(Duration::from_secs(defaults::INDEXED_EVENT_WAIT)).await;

    let final_check = sqlx::query(&format!(
        "SELECT * FROM fuel_indexer_test_index1.block where height = {}",
        block_height + 2,
    ))
    .fetch_optional(&mut conn)
    .await
    .unwrap();

    assert!(final_check.is_some());

    let row = final_check.unwrap();

    let id: i64 = row.get(0);
    let height: i64 = row.get(1);
    let timestamp: i64 = row.get(2);

    assert_eq!(height, (block_height + 2) as i64);
    assert!(timestamp > 0);
}

#[actix_web::test]
#[cfg(all(feature = "e2e", feature = "postgres"))]
async fn test_can_trigger_and_index_tuple_events_postgres() {
    let pool = postgres_connection_pool().await;
    let mut srv = indexer_service_postgres().await;
    let mut manifest: Manifest =
        serde_yaml::from_str(assets::FUEL_INDEXER_TEST_MANIFEST).expect("Bad yaml file.");

    update_test_manifest_asset_paths(&mut manifest);

    srv.register_index_from_manifest(manifest)
        .await
        .expect("Failed to initialize indexer.");

    let contract = connect_to_deployed_contract().await.unwrap();
    let app = test::init_service(app(contract)).await;
    let req = test::TestRequest::post().uri("/tuples").to_request();
    let _ = app.call(req).await;

    sleep(Duration::from_secs(defaults::INDEXED_EVENT_WAIT)).await;

    let mut conn = pool.acquire().await.unwrap();
    let row = sqlx::query("SELECT * FROM fuel_indexer_test_index1.tupleentity LIMIT 1")
        .fetch_one(&mut conn)
        .await
        .unwrap();

    let _id: i64 = row.get(0);
    let complex_a: &str = row.get(1);
    let complex_b: i64 = row.get(2);
    let simple_a: &str = row.get(3);

    assert_eq!(complex_a, "abcde");
    assert_eq!(complex_b, 54321);
    assert_eq!(simple_a, "hello world!");
}<|MERGE_RESOLUTION|>--- conflicted
+++ resolved
@@ -442,18 +442,12 @@
         .await
         .unwrap();
 
-<<<<<<< HEAD
-=======
     let message_id: i64 = row.get(0);
->>>>>>> 927b3474
     let recipient: &str = row.get(2);
     let amount: i64 = row.get(3);
     let len: i64 = row.get(5);
 
-<<<<<<< HEAD
-=======
     assert!((message_id > 0 && message_id < i64::MAX));
->>>>>>> 927b3474
     assert_eq!(
         recipient,
         "532ee5fb2cabec472409eb5f9b42b59644edb7bf9943eda9c2e3947305ed5e96"
@@ -496,11 +490,7 @@
     let opt_int_some: Option<i64> = row.get(2);
     let opt_addr_none: Option<&str> = row.get(3);
 
-<<<<<<< HEAD
-    assert_eq!(id, 123);
-=======
     assert_eq!(id, 8675309);
->>>>>>> 927b3474
     assert_eq!(req_int, 100);
 
     assert!(opt_int_some.is_some());
