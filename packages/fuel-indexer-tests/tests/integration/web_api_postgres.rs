use fuel_indexer_api_server::api::GraphQlApi;
use fuel_indexer_lib::config::GraphQLConfig;
use fuel_indexer_postgres as postgres;
use fuel_indexer_tests::assets::{
    SIMPLE_WASM_MANIFEST, SIMPLE_WASM_SCHEMA, SIMPLE_WASM_WASM,
};
use fuel_indexer_tests::fixtures::{
    api_server_app_postgres, http_client, indexer_service_postgres,
    postgres_connection_pool,
};
use hyper::header::{AUTHORIZATION, CONTENT_TYPE};
use reqwest::{multipart, Body};
use tokio::task::spawn;

#[tokio::test]
#[cfg(all(feature = "postgres"))]
async fn test_metrics_endpoint_returns_proper_count_of_metrics_postgres() {
    let _ = indexer_service_postgres().await;
    let app = api_server_app_postgres().await;

    let server = axum::Server::bind(&GraphQLConfig::default().into())
        .serve(app.into_make_service());

    let server_handle = tokio::spawn(server);

    let client = http_client();
    let _ = client
        .get("http://127.0.0.1:29987/api/health")
        .send()
        .await
        .unwrap();

    let resp = client
        .get("http://127.0.0.1:29987/api/metrics")
        .send()
        .await
        .unwrap()
        .text()
        .await
        .unwrap();

    server_handle.abort();

<<<<<<< HEAD
    assert_eq!(resp.split('\n').count(), 106);
=======
    assert_eq!(resp.split('\n').count(), 109);
>>>>>>> a1f13ece
}

#[tokio::test]
#[cfg(all(feature = "postgres"))]
async fn test_database_postgres_metrics_properly_increments_counts_when_queries_are_made()
{
    let _ = indexer_service_postgres().await;
    let app = api_server_app_postgres().await;

    let server = axum::Server::bind(&GraphQLConfig::default().into())
        .serve(app.into_make_service());

    let server_handle = tokio::spawn(server);

    let pool = postgres_connection_pool().await;
    let mut conn = pool.acquire().await.unwrap();
    let _ = postgres::execute_query(&mut conn, "SELECT 1;".into()).await;
    let _ = postgres::execute_query(&mut conn, "SELECT 1;".into()).await;

    let client = http_client();
    let _ = client
        .get("http://127.0.0.1:29987/api/health")
        .send()
        .await
        .unwrap();

    let resp = client
        .get("http://127.0.0.1:29987/api/metrics")
        .send()
        .await
        .unwrap()
        .text()
        .await
        .unwrap();

    let categories = resp.split('\n').collect::<Vec<&str>>();

    assert_eq!(
        categories[18],
        "# HELP postgres_execute_query_calls Count of calls to postgres execute_query_calls."
    );
    assert_eq!(
        categories[19],
        "# TYPE postgres_execute_query_calls counter"
    );

    assert!(
        categories[20].split(' ').collect::<Vec<&str>>()[1]
            .to_string()
            .parse::<i64>()
            .unwrap()
            >= 1,
    );
}

#[tokio::test]
#[cfg(all(feature = "postgres"))]
async fn test_asset_upload_endpoint_properly_adds_assets_to_database_postgres() {
    let pool = postgres_connection_pool().await;
    let mut conn = pool.acquire().await.unwrap();

    let app = api_server_app_postgres().await;

    let server = axum::Server::bind(&GraphQLConfig::default().into())
        .serve(app.into_make_service());

    let server_handle = tokio::spawn(server);

    let is_index_registered = postgres::index_is_registered(
        &mut conn,
        "test_namespace",
        "simple_wasm_executor",
    )
    .await
    .unwrap();
    assert!(is_index_registered.is_none());

    let manifest_file =
        multipart::Part::stream(SIMPLE_WASM_MANIFEST).file_name("simple_wasm.yaml");
    let schema_file =
        multipart::Part::stream(SIMPLE_WASM_SCHEMA).file_name("simple_wasm.graphql");
    let wasm_file =
        multipart::Part::stream(SIMPLE_WASM_WASM).file_name("simple_wasm.wasm");

    let form = multipart::Form::new()
        .part("manifest", manifest_file)
        .part("schema", schema_file)
        .part("wasm", wasm_file);

    let client = http_client();
    let resp = client
        .post("http://127.0.0.1:29987/api/index/test_namespace/simple_wasm_executor")
        .multipart(form)
        .header(CONTENT_TYPE, "multipart/form-data".to_owned())
        .header(AUTHORIZATION, "foo".to_owned())
        .send()
        .await
        .unwrap();

    server_handle.abort();

    assert!(resp.status().is_success());

    let is_index_registered = postgres::index_is_registered(
        &mut conn,
        "test_namespace",
        "simple_wasm_executor",
    )
    .await
    .unwrap();

    assert!(is_index_registered.is_some());
}<|MERGE_RESOLUTION|>--- conflicted
+++ resolved
@@ -40,12 +40,7 @@
         .unwrap();
 
     server_handle.abort();
-
-<<<<<<< HEAD
-    assert_eq!(resp.split('\n').count(), 106);
-=======
     assert_eq!(resp.split('\n').count(), 109);
->>>>>>> a1f13ece
 }
 
 #[tokio::test]
