schema {
    query: QueryRoot
}

# IMPORTANT: Appending 'Entity' to some object name's in order to avoid
# naming collisions with the ABI JSON

type QueryRoot {
    pingentity: PingEntity
    pungentity: PungEntity
    pongentity: PongEntity
    block: Block
    tx: Tx
    transfer: Transfer
    transferout: TransferOut
    log: Log
    scriptresult: ScriptResult
    messageout: MessageOut
    optionentity: OptionEntity
    tupleentity: TupleEntity
    u16entity: U16Entity
    messageentity: MessageEntity
    callentity: CallEntity
<<<<<<< HEAD
    panicentity: PanicEntity
=======
    revertentity: RevertEntity 
>>>>>>> bd22f74d

    # GraphQL API test entities
    genre: Genre
    person: Person
    planet: Planet
    continent: Continent
    country: Country
    region: Region
    author: Author
    city: City
    library: Library
    book: Book
    sponsor: Sponsor
    chapter: Chapter
    bookclub: BookClub
    municipality: Municipality
    sportsteam: SportsTeam
}

type PingEntity {
    id: ID!
    value: UInt8!
    message: Charfield!
}

type PungEntity {
    id: ID!
    value: UInt8!
    is_pung: Boolean!
    pung_from: Identity!
}

type U16Entity {
    id: ID!
    value1: UInt16!
    value2: Int16!
}

type PongEntity {
    id: ID!
    value: UInt8!
}

type Block {
    id: ID!
    height: UInt8!
    timestamp: Int8!
}

type Tx {
    id: ID!
    block: Block!
    input_data: Json!
    timestamp: Int8!
}

type Transfer {
    id: ID!
    contract_id: ContractId!
    # 'to' is a reserved SQL word, so using 'recipient'
    recipient: ContractId!
    amount: UInt8!
    asset_id: AssetId!
}

type TransferOut {
    id: ID!
    contract_id: ContractId!
    recipient: Address!
    amount: UInt8!
    asset_id: AssetId!
}

type Log {
    id: ID!
    contract_id: ContractId!
    ra: UInt8!
    rb: UInt8!
}

type ScriptResult {
    id: ID!
    result: UInt8!
    gas_used: UInt8!
    blob: Blob!
}

type MessageOut {
    id: ID!
    sender: Address!
    recipient: Address!
    amount: UInt8!
    nonce: Bytes32!
    len: UInt8!
    digest: Bytes32!
}

type OptionEntity {
    id: ID!
    int_required: UInt8!
    int_optional_some: UInt8
    addr_optional_none: Address
}

type TupleEntity {
    id: ID!
    complex_a: Charfield!
    complex_b: UInt8!
    simple_a: Charfield!
}

type CallEntity {
    id: ID!
    contract_id: ContractId!
    callee: ContractId!
    asset_id: AssetId!
    gas: UInt8!
    fn_name: Charfield!
    amount: UInt8!
}

type Genre {
    id: ID!
    name: Charfield!
}

type Person {
    id: ID!
    name: Charfield!
}

type Planet {
    id: ID!
    name: Charfield!
}

type Continent {
    id: ID!
    name: Charfield!
    planet: Planet!
}

type Country {
    id: ID!
    name: Charfield!
    continent: Continent!
}

type Region {
    id: ID!
    name: Charfield!
    country: Country!
}

type City {
    id: ID!
    name: Charfield!
    region: Region!
}

type Author {
    id: ID!
    name: Charfield!
    genre: Genre!
}

type Library {
    id: ID!
    name: Charfield!
    city: City!
}

type Book {
    id: ID!
    name: Charfield!
    author: Author!
    library: Library!
    genre: Genre!
}

type Sponsor {
    id: ID!
    name: Charfield! @unique
    amount: UInt8!
    representative: Person!
}

# TODO: Fix nullable foreign keys; there seems to be issues during codegen
type BookClub {
    id: ID!
    book: Book!
    member: Person!
    corporate_sponsor: Sponsor! @join(on:name)
}

type Municipality {
    id: ID!
    name: Charfield! @unique
}

type SportsTeam {
    id: ID!
    name: Charfield!
    municipality: Municipality! @join(on:name)
}

type MessageEntity {
    id: ID!
    message: Charfield!
}

<<<<<<< HEAD
type InstructionResult{
    id: ID!
    reason: UInt8!,
    instruction: UInt8!,
}

type PanicEntity {
    id: ID!
    contract_id: ContractId!
    reason: UInt8! 
=======
type RevertEntity {
    id: ID!
    contract_id: ContractId!
    error_val: UInt8!
>>>>>>> bd22f74d
}<|MERGE_RESOLUTION|>--- conflicted
+++ resolved
@@ -21,11 +21,8 @@
     u16entity: U16Entity
     messageentity: MessageEntity
     callentity: CallEntity
-<<<<<<< HEAD
     panicentity: PanicEntity
-=======
     revertentity: RevertEntity 
->>>>>>> bd22f74d
 
     # GraphQL API test entities
     genre: Genre
@@ -237,21 +234,14 @@
     message: Charfield!
 }
 
-<<<<<<< HEAD
-type InstructionResult{
-    id: ID!
-    reason: UInt8!,
-    instruction: UInt8!,
-}
-
 type PanicEntity {
     id: ID!
     contract_id: ContractId!
     reason: UInt8! 
-=======
+}
+
 type RevertEntity {
     id: ID!
     contract_id: ContractId!
     error_val: UInt8!
->>>>>>> bd22f74d
 }