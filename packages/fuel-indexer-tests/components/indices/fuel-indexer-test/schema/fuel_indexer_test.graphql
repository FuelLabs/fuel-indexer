schema {
    query: QueryRoot
}

# IMPORTANT: Appending 'Entity' to some object name's in order to avoid
# naming collisions with the ABI JSON

type QueryRoot {
    pingentity: PingEntity
    pungentity: PungEntity
    pongentity: PongEntity
    block: Block
    tx: Tx
    transfer: Transfer
    transferout: TransferOut
    log: Log
    scriptresult: ScriptResult
    messageout: MessageOut
    optionentity: OptionEntity
    tupleentity: TupleEntity
    u16entity: U16Entity
<<<<<<< HEAD

    # GraphQL API test entities
    genre: Genre
    person: Person
    planet: Planet
    continent: Continent
    country: Country
    region: Region
    author: Author
    city: City
    library: Library
    book: Book
    sponsor: Sponsor
    chapter: Chapter
    bookclub: BookClub
    municipality: Municipality
    sportsteam: SportsTeam
=======
    messageentity: MessageEntity
>>>>>>> bf8d514c
}

type PingEntity {
    id: ID!
    value: UInt8!
    message: Charfield!
}

type PungEntity {
    id: ID!
    value: UInt8!
    is_pung: Boolean!
    pung_from: Identity!
}

type U16Entity {
    id: ID!
    value1: UInt16!
    value2: Int16!
}

type PongEntity {
    id: ID!
    value: UInt8!
}

type Block {
    id: ID!
    height: UInt8!
    timestamp: Int8!
}

type Tx {
    id: ID!
    block: Block!
    input_data: Json!
    timestamp: Int8!
}

type Transfer {
    id: ID!
    contract_id: ContractId!
    # 'to' is a reserved SQL word, so using 'recipient'
    recipient: ContractId!
    amount: UInt8!
    asset_id: AssetId!
}

type TransferOut {
    id: ID!
    contract_id: ContractId!
    recipient: Address!
    amount: UInt8!
    asset_id: AssetId!
}

type Log {
    id: ID!
    contract_id: ContractId!
    ra: UInt8!
    rb: UInt8!
}

type ScriptResult {
    id: ID!
    result: UInt8!
    gas_used: UInt8!
    blob: Blob!
}

type MessageOut {
    id: ID!
    sender: Address!
    recipient: Address!
    amount: UInt8!
    nonce: Bytes32!
    len: UInt8!
    digest: Bytes32!
}

type OptionEntity {
    id: ID!
    int_required: UInt8!
    int_optional_some: UInt8
    addr_optional_none: Address
}

type TupleEntity {
    id: ID!
    complex_a: Charfield!
    complex_b: UInt8!
    simple_a: Charfield!
}

<<<<<<< HEAD
type Genre {
    id: ID!
    name: Charfield!
}

type Person {
    id: ID!
    name: Charfield!
}

type Planet {
    id: ID!
    name: Charfield!
}

type Continent {
    id: ID!
    name: Charfield!
    planet: Planet!
}

type Country {
    id: ID!
    name: Charfield!
    continent: Continent!
}

type Region {
    id: ID!
    name: Charfield!
    country: Country!
}

type City {
    id: ID!
    name: Charfield!
    region: Region!
}

type Author {
    id: ID!
    name: Charfield!
    genre: Genre!
}

type Library {
    id: ID!
    name: Charfield!
    city: City!
}

type Book {
    id: ID!
    name: Charfield!
    author: Author!
    library: Library!
    genre: Genre!
}

type Sponsor {
    id: ID!
    name: Charfield! @unique
    amount: UInt8!
    representative: Person!
}

# TODO: Fix nullable foreign keys; there seems to be issues during codegen
type BookClub {
    id: ID!
    book: Book!
    member: Person!
    corporate_sponsor: Sponsor! @join(on:name)
}

type Municipality {
    id: ID!
    name: Charfield! @unique
}

type SportsTeam {
    id: ID!
    name: Charfield!
    municipality: Municipality! @join(on:name)
=======
type MessageEntity {
    id: ID!
    message: Charfield!
>>>>>>> bf8d514c
}<|MERGE_RESOLUTION|>--- conflicted
+++ resolved
@@ -19,7 +19,7 @@
     optionentity: OptionEntity
     tupleentity: TupleEntity
     u16entity: U16Entity
-<<<<<<< HEAD
+    messageentity: MessageEntity
 
     # GraphQL API test entities
     genre: Genre
@@ -37,9 +37,6 @@
     bookclub: BookClub
     municipality: Municipality
     sportsteam: SportsTeam
-=======
-    messageentity: MessageEntity
->>>>>>> bf8d514c
 }
 
 type PingEntity {
@@ -134,7 +131,6 @@
     simple_a: Charfield!
 }
 
-<<<<<<< HEAD
 type Genre {
     id: ID!
     name: Charfield!
@@ -218,9 +214,9 @@
     id: ID!
     name: Charfield!
     municipality: Municipality! @join(on:name)
-=======
+}
+
 type MessageEntity {
     id: ID!
     message: Charfield!
->>>>>>> bf8d514c
 }