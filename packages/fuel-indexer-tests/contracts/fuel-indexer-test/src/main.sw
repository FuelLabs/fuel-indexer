--- conflicted
+++ resolved
@@ -42,18 +42,17 @@
     data: (u32, u64, str[12]),
 }
 
-<<<<<<< HEAD
 pub struct ExplicitQueryStruct {
     id: u64
 }
 
 pub struct SimpleQueryStruct {
     id: u64
-=======
+}
+
 pub struct ExampleMessageStruct {
     id: u64,
     message: str[32]
->>>>>>> bf8d514c
 }
 
 abi FuelIndexer {
