--- conflicted
+++ resolved
@@ -53,15 +53,9 @@
 tracing = { workspace = true }
 tracing-subscriber = { version = "0.2", features = ["env-filter"] }
 url = "2.3"
-<<<<<<< HEAD
-wasmer = "2.3"
-wasmer-compiler-cranelift = { version = "2.3" }
-wasmer-engine-universal = "2.3"
-wasmer-middlewares = "2.3"
-wasmer-types = "2.3"
-=======
 wasmer = "4"
->>>>>>> c73a40da
+wasmer-middlewares = "4"
+wasmer-types = "4"
 
 [features]
 default = ["e2e", "postgres"]
