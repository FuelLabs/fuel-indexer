use crate::{defaults, WORKSPACE_ROOT};
use axum::Router;
use fuel_indexer::IndexerService;
use fuel_indexer_api_server::api::GraphQlApi;
use fuel_indexer_database::IndexerConnectionPool;
use fuel_indexer_lib::config::{
    DatabaseConfig, FuelNodeConfig, GraphQLConfig, IndexerConfig,
};
use fuels::core::parameters::StorageConfiguration;
use fuels::{
    fuels_abigen::abigen,
    prelude::{
        setup_single_asset_coins, setup_test_client, AssetId, Bech32ContractId, Config,
        Contract, Provider, TxParameters, WalletUnlocked, DEFAULT_COIN_AMOUNT,
    },
    signers::Signer,
};
use sqlx::{
    pool::{Pool, PoolConnection},
    Postgres,
};
use std::path::Path;
use tracing_subscriber::filter::EnvFilter;

abigen!(
    FuelIndexerTest,
    "packages/fuel-indexer-tests/contracts/fuel-indexer-test/out/debug/fuel-indexer-test-abi.json"
);

pub async fn postgres_connection_pool() -> Pool<Postgres> {
    let config = DatabaseConfig::Postgres {
        user: "postgres".into(),
        password: "my-secret".into(),
        host: "127.0.0.1".into(),
        port: "5432".into(),
        database: "postgres".to_string(),
    };
    match IndexerConnectionPool::connect(&config.to_string())
        .await
        .unwrap()
    {
        IndexerConnectionPool::Postgres(p) => p,
    }
}

pub async fn postgres_connection() -> PoolConnection<Postgres> {
    let config = DatabaseConfig::Postgres {
        user: "postgres".into(),
        password: "my-secret".into(),
        host: "127.0.0.1".into(),
        port: "5432".into(),
        database: "postgres".to_string(),
    };
    match IndexerConnectionPool::connect(&config.to_string())
        .await
        .unwrap()
    {
        IndexerConnectionPool::Postgres(p) => p.acquire().await.unwrap(),
    }
}

pub fn http_client() -> reqwest::Client {
    reqwest::ClientBuilder::new()
        .pool_max_idle_per_host(0)
        .build()
        .unwrap()
}

pub fn tx_params() -> TxParameters {
    let gas_price = 0;
    let gas_limit = 1_000_000;
    let byte_price = 0;
    TxParameters::new(Some(gas_price), Some(gas_limit), Some(byte_price))
}

pub async fn setup_test_fuel_node(
    wallet_path: &str,
    contract_bin_path: &str,
    host: String,
) -> Result<String, Box<dyn std::error::Error>> {
    let filter = match std::env::var_os("RUST_LOG") {
        Some(_) => {
            EnvFilter::try_from_default_env().expect("Invalid `RUST_LOG` provided")
        }
        None => EnvFilter::new("info"),
    };

    let _ = tracing_subscriber::fmt::Subscriber::builder()
        .with_writer(std::io::stderr)
        .with_env_filter(filter)
        .try_init();

    let mut wallet =
        WalletUnlocked::load_keystore(wallet_path, defaults::WALLET_PASSWORD, None)
            .unwrap();

    let _compiled = Contract::load_contract(contract_bin_path, &None).unwrap();

    let number_of_coins = defaults::COIN_AMOUNT;
    let asset_id = AssetId::zeroed();
    let coins = setup_single_asset_coins(
        wallet.address(),
        asset_id,
        number_of_coins,
        DEFAULT_COIN_AMOUNT,
    );

    let config = Config {
        utxo_validation: false,
        addr: host.parse().unwrap(),
        ..Config::local_node()
    };

    let (client, _) = setup_test_client(coins, vec![], Some(config), None, None).await;

    let provider = Provider::new(client);

    wallet.set_provider(provider.clone());

    let contract_id = Contract::deploy(
        contract_bin_path,
        &wallet,
        tx_params(),
        StorageConfiguration::default(),
    )
    .await
    .unwrap();

    let contract_id = contract_id.to_string();

    println!("Contract deployed at: {}", &contract_id);

    Ok(contract_id)
}

pub async fn get_contract_id(
    wallet_path: &str,
    contract_bin_path: &str,
) -> Result<(WalletUnlocked, Bech32ContractId), Box<dyn std::error::Error>> {
    get_contract_id_with_host(
        wallet_path,
        contract_bin_path,
        defaults::FUEL_NODE_ADDR.to_string(),
    )
    .await
}

pub async fn get_contract_id_with_host(
    wallet_path: &str,
    contract_bin_path: &str,
    host: String,
) -> Result<(WalletUnlocked, Bech32ContractId), Box<dyn std::error::Error>> {
    let filter = match std::env::var_os("RUST_LOG") {
        Some(_) => {
            EnvFilter::try_from_default_env().expect("Invalid `RUST_LOG` provided")
        }
        None => EnvFilter::new("info"),
    };

    let _ = tracing_subscriber::fmt::Subscriber::builder()
        .with_writer(std::io::stderr)
        .with_env_filter(filter)
        .try_init();

    let mut wallet =
        WalletUnlocked::load_keystore(wallet_path, defaults::WALLET_PASSWORD, None)
            .unwrap();

    let provider = Provider::connect(&host).await.unwrap();

    wallet.set_provider(provider.clone());

    let _compiled = Contract::load_contract(contract_bin_path, &None).unwrap();

    let contract_id = Contract::deploy(
        contract_bin_path,
        &wallet,
        tx_params(),
        StorageConfiguration::default(),
    )
    .await
    .unwrap();

    println!("Using contract at {:?}", &contract_id);

    Ok((wallet, contract_id))
}

pub async fn api_server_app_postgres() -> Router {
    let config = IndexerConfig {
        fuel_node: FuelNodeConfig::from(
            defaults::FUEL_NODE_ADDR
                .parse::<std::net::SocketAddr>()
                .unwrap(),
        ),
        database: DatabaseConfig::Postgres {
            user: "postgres".into(),
            password: "my-secret".into(),
            host: "127.0.0.1".into(),
            port: "5432".into(),
            database: "postgres".to_string(),
        },
        graphql_api: GraphQLConfig::default(),
        metrics: true,
        stop_idle_indexers: true,
    };

    let pool = IndexerConnectionPool::connect(&config.database.to_string())
        .await
        .expect("Failed to create connection pool");

    GraphQlApi::build(config, pool, None).await.unwrap()
}

pub async fn indexer_service_postgres() -> IndexerService {
    let config = IndexerConfig {
        fuel_node: FuelNodeConfig::from(
            defaults::FUEL_NODE_ADDR
                .parse::<std::net::SocketAddr>()
                .unwrap(),
        ),
        database: DatabaseConfig::Postgres {
            user: "postgres".into(),
            password: "my-secret".into(),
            host: "127.0.0.1".into(),
            port: "5432".into(),
            database: "postgres".to_string(),
        },
        graphql_api: GraphQLConfig::default(),
        metrics: false,
        stop_idle_indexers: true,
    };

    let pool = IndexerConnectionPool::connect(&config.database.to_string())
        .await
        .expect("Failed to create connection pool");

    IndexerService::new(config, pool, None).await.unwrap()
}

pub async fn connect_to_deployed_contract(
) -> Result<FuelIndexerTest, Box<dyn std::error::Error>> {
    let wallet_path = Path::new(WORKSPACE_ROOT)
        .join("assets")
        .join("test-chain-config.json");
    let wallet_path_str = wallet_path.as_os_str().to_str().unwrap();
    let mut wallet =
        WalletUnlocked::load_keystore(wallet_path_str, defaults::WALLET_PASSWORD, None)
            .unwrap();

    let provider = Provider::connect(defaults::FUEL_NODE_ADDR).await.unwrap();

    wallet.set_provider(provider.clone());

    println!(
        "Wallet({}) keystore at: {}",
        wallet.address(),
        wallet_path.display()
    );

    let bin_path = Path::new(WORKSPACE_ROOT)
        .join("contracts")
        .join("fuel-indexer-test")
        .join("out")
        .join("debug")
        .join("fuel-indexer-test.bin");

    let bin_path_str = bin_path.as_os_str().to_str().unwrap();
    let _compiled = Contract::load_contract(bin_path_str, &None).unwrap();

    let contract_id = Contract::deploy(
        bin_path_str,
        &wallet,
        tx_params(),
        StorageConfiguration::default(),
    )
    .await
    .unwrap();

    println!("Using contract at {contract_id}",);

    let contract = FuelIndexerTest::new(contract_id, wallet.clone());

    Ok(contract)
}

pub mod test_web {

    use super::{get_contract_id, tx_params, FuelIndexerTest};
    use crate::defaults;
    use actix_service::ServiceFactory;
    use actix_web::{
        body::MessageBody,
        dev::{ServiceRequest, ServiceResponse},
        web, App, Error, HttpResponse, HttpServer, Responder,
    };
    use async_std::sync::Arc;
    use fuels::prelude::{CallParameters, Provider};
    use std::path::Path;

    async fn fuel_indexer_test_blocks(state: web::Data<Arc<AppState>>) -> impl Responder {
        let _ = state
            .contract
            .methods()
            .trigger_ping()
            .tx_params(tx_params())
            .call()
            .await
            .unwrap();
        HttpResponse::Ok()
    }

    async fn fuel_indexer_test_ping(state: web::Data<Arc<AppState>>) -> impl Responder {
        let _ = state
            .contract
            .methods()
            .trigger_ping()
            .tx_params(tx_params())
            .call()
            .await
            .unwrap();
        HttpResponse::Ok()
    }

    async fn fuel_indexer_test_transfer(
        state: web::Data<Arc<AppState>>,
    ) -> impl Responder {
        let call_params = CallParameters::new(Some(1_000_000), None, None);

        let _ = state
            .contract
            .methods()
            .trigger_transfer()
            .tx_params(tx_params())
            .call_params(call_params)
            .call()
            .await
            .unwrap();

        HttpResponse::Ok()
    }

    async fn fuel_indexer_test_log(state: web::Data<Arc<AppState>>) -> impl Responder {
        let _ = state
            .contract
            .methods()
            .trigger_log()
            .tx_params(tx_params())
            .call()
            .await
            .unwrap();
        HttpResponse::Ok()
    }

    async fn fuel_indexer_test_logdata(
        state: web::Data<Arc<AppState>>,
    ) -> impl Responder {
        let _ = state
            .contract
            .methods()
            .trigger_logdata()
            .tx_params(tx_params())
            .call()
            .await
            .unwrap();
        HttpResponse::Ok()
    }

    async fn fuel_indexer_test_scriptresult(
        state: web::Data<Arc<AppState>>,
    ) -> impl Responder {
        let _ = state
            .contract
            .methods()
            .trigger_scriptresult()
            .tx_params(tx_params())
            .call()
            .await
            .unwrap();
        HttpResponse::Ok()
    }

    async fn fuel_indexer_test_transferout(
        state: web::Data<Arc<AppState>>,
    ) -> impl Responder {
        let call_params = CallParameters::new(Some(1_000_000), None, None);

        let _ = state
            .contract
            .methods()
            .trigger_transferout()
            .append_variable_outputs(1)
            .tx_params(tx_params())
            .call_params(call_params)
            .call()
            .await;

        HttpResponse::Ok()
    }

    async fn fuel_indexer_test_messageout(
        state: web::Data<Arc<AppState>>,
    ) -> impl Responder {
        let call_params = CallParameters::new(Some(1_000_000), None, None);

        let _ = state
            .contract
            .methods()
            .trigger_messageout()
            .append_message_outputs(1)
            .tx_params(tx_params())
            .call_params(call_params)
            .call()
            .await
            .unwrap();

        HttpResponse::Ok()
    }

    async fn fuel_indexer_test_callreturn(
        state: web::Data<Arc<AppState>>,
    ) -> impl Responder {
        let _ = state
            .contract
            .methods()
            .trigger_callreturn()
            .tx_params(tx_params())
            .call()
            .await
            .unwrap();

        HttpResponse::Ok()
    }

    async fn fuel_indexer_test_multiargs(
        state: web::Data<Arc<AppState>>,
    ) -> impl Responder {
        let _ = state
            .contract
            .methods()
            .trigger_multiargs()
            .tx_params(tx_params())
            .call()
            .await
            .unwrap();

        HttpResponse::Ok()
    }

    async fn fuel_indexer_test_optional_schema_fields(
        state: web::Data<Arc<AppState>>,
    ) -> impl Responder {
        let _ = state
            .contract
            .methods()
<<<<<<< HEAD
            .trigger_optional()
            .tx_params(tx_params())
            .call()
            .await
            .unwrap();
        HttpResponse::Ok()
    }

    async fn fuel_indexer_test_deeply_nested_schema_fields(
        state: web::Data<Arc<AppState>>,
    ) -> impl Responder {
        let _ = state
            .contract
            .methods()
            .trigger_deeply_nested()
            .tx_params(tx_params())
            .call()
            .await
            .unwrap();
        HttpResponse::Ok()
    }

    async fn fuel_indexer_test_nested_query_explicit_foreign_keys_schema_fields(
        state: web::Data<Arc<AppState>>,
    ) -> impl Responder {
        let _ = state
            .contract
            .methods()
            .trigger_explicit()
=======
            .trigger_ping_for_optional()
>>>>>>> 927b3474
            .tx_params(tx_params())
            .call()
            .await
            .unwrap();
        HttpResponse::Ok()
    }

    async fn fuel_indexer_test_get_block_height() -> impl Responder {
        let provider = Provider::connect(defaults::FUEL_NODE_ADDR).await.unwrap();
        let block_height = provider.latest_block_height().await.unwrap();

        HttpResponse::Ok().body(block_height.to_string())
    }

    async fn fuel_indexer_test_tuple(state: web::Data<Arc<AppState>>) -> impl Responder {
        let _ = state
            .contract
            .methods()
            .trigger_tuple()
            .tx_params(tx_params())
            .call()
            .await
            .unwrap();
        HttpResponse::Ok()
    }

    pub struct AppState {
        pub contract: FuelIndexerTest,
    }

    pub fn app(
        contract: FuelIndexerTest,
    ) -> App<
        impl ServiceFactory<
            ServiceRequest,
            Response = ServiceResponse<impl MessageBody>,
            Config = (),
            InitError = (),
            Error = Error,
        >,
    > {
        let state = web::Data::new(Arc::new(AppState { contract }));
        App::new()
            .app_data(state)
            .route("/block", web::post().to(fuel_indexer_test_blocks))
            .route("/ping", web::post().to(fuel_indexer_test_ping))
            .route("/transfer", web::post().to(fuel_indexer_test_transfer))
            .route("/log", web::post().to(fuel_indexer_test_log))
            .route("/logdata", web::post().to(fuel_indexer_test_logdata))
            .route(
                "/scriptresult",
                web::post().to(fuel_indexer_test_scriptresult),
            )
            .route(
                "/transferout",
                web::post().to(fuel_indexer_test_transferout),
            )
            .route("/messageout", web::post().to(fuel_indexer_test_messageout))
            .route("/callreturn", web::post().to(fuel_indexer_test_callreturn))
            .route("/multiarg", web::post().to(fuel_indexer_test_multiargs))
            .route(
                "/optionals",
                web::post().to(fuel_indexer_test_optional_schema_fields),
            )
            .route(
                "/block_height",
                web::get().to(fuel_indexer_test_get_block_height),
            )
            .route("/tuples", web::post().to(fuel_indexer_test_tuple))
            .route(
                "/deeply_nested",
                web::post().to(fuel_indexer_test_deeply_nested_schema_fields),
            )
            .route(
                "/explicit",
                web::post().to(
                    fuel_indexer_test_nested_query_explicit_foreign_keys_schema_fields,
                ),
            )
    }

    pub async fn server() -> Result<(), Box<dyn std::error::Error>> {
        let manifest_dir = std::env::var("CARGO_MANIFEST_DIR")?;

        let wallet_path = Path::new(&manifest_dir)
            .join("..")
            .join("..")
            .join("assets")
            .join("test-chain-config.json");

        let contract_bin_path = Path::new(&manifest_dir)
            .join("..")
            .join("..")
            .join("contracts")
            .join("fuel-indexer-test")
            .join("out")
            .join("debug")
            .join("fuel-indexer-test.bin");

        let (wallet, contract_id) = get_contract_id(
            wallet_path.as_os_str().to_str().unwrap(),
            contract_bin_path.as_os_str().to_str().unwrap(),
        )
        .await?;

        println!("Starting server at {}", defaults::WEB_API_ADDR);

        let _ = HttpServer::new(move || {
            app(FuelIndexerTest::new(contract_id.clone(), wallet.clone()))
        })
        .bind(defaults::WEB_API_ADDR)
        .unwrap()
        .run()
        .await;

        Ok(())
    }
}<|MERGE_RESOLUTION|>--- conflicted
+++ resolved
@@ -453,8 +453,7 @@
         let _ = state
             .contract
             .methods()
-<<<<<<< HEAD
-            .trigger_optional()
+            .trigger_ping_for_optional()
             .tx_params(tx_params())
             .call()
             .await
@@ -483,9 +482,6 @@
             .contract
             .methods()
             .trigger_explicit()
-=======
-            .trigger_ping_for_optional()
->>>>>>> 927b3474
             .tx_params(tx_params())
             .call()
             .await
