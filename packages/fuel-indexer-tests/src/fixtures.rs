use crate::{defaults, TestError, WORKSPACE_ROOT};
use axum::routing::Router;
use fuel_indexer::IndexerService;
use fuel_indexer_api_server::api::GraphQlApi;
use fuel_indexer_database::IndexerConnectionPool;
use fuel_indexer_lib::{
    config::{
        auth::AuthenticationStrategy, defaults as config_defaults, AuthenticationConfig,
        DatabaseConfig, FuelNodeConfig, GraphQLConfig, IndexerConfig,
    },
    utils::derive_socket_addr,
};
use fuel_indexer_postgres;
use fuels::{
    macros::abigen,
    prelude::{
        setup_single_asset_coins, setup_test_client, AssetId, Bech32ContractId, Config,
        Contract, DeployConfiguration, Provider, TxParameters, WalletUnlocked,
        DEFAULT_COIN_AMOUNT,
    },
    signers::Signer,
};
use rand::distributions::Alphanumeric;
use rand::{thread_rng, Rng};
use sqlx::{pool::Pool, PgConnection, Postgres};
use sqlx::{Connection, Executor};
use std::net::SocketAddr;
use std::path::{Path, PathBuf};
use std::str::FromStr;
use tracing_subscriber::filter::EnvFilter;

abigen!(Contract(
    name = "FuelIndexerTest",
    abi = "packages/fuel-indexer-tests/contracts/fuel-indexer-test/out/debug/fuel-indexer-test-abi.json"
));

pub struct TestPostgresDb {
    pub db_name: String,
    pub url: String,
    pub pool: Pool<Postgres>,
    server_connection_str: String,
}

impl TestPostgresDb {
    pub async fn new() -> Result<Self, TestError> {
        // Generate a random string to serve as a unique name for a temporary database
        let rng = thread_rng();
        let db_name: String = rng
            .sample_iter(&Alphanumeric)
            .take(10)
            .map(char::from)
            .collect();

        // The server connection string serves as a way to connect directly to the Postgres server.
        // Example database URL: postgres://postgres:my-secret@localhost:5432
        let connection_config: DatabaseConfig = std::env::var("DATABASE_URL")
            .unwrap_or(defaults::POSTGRES_URL.to_string())
            .parse()?;
        let server_connection_str = connection_config.to_string();

        let DatabaseConfig::Postgres {
            user,
            password,
            host,
            port,
            ..
        } = connection_config;
        let test_db_config = DatabaseConfig::Postgres {
            user,
            password,
            host,
            port,
            database: db_name.clone(),
        };

        // Connect directly to the Postgres server and create a database with the unique string
        let mut conn = PgConnection::connect(server_connection_str.as_str()).await?;

        conn.execute(format!(r#"CREATE DATABASE "{}""#, &db_name).as_str())
            .await?;

        // Instantiate a pool so that it can be stored in the struct for use in the tests
        let pool =
            match IndexerConnectionPool::connect(&test_db_config.clone().to_string())
                .await
            {
                Ok(pool) => match pool {
                    IndexerConnectionPool::Postgres(p) => {
                        let mut conn = p.acquire().await?;

                        fuel_indexer_postgres::run_migration(&mut conn).await?;
                        p
                    }
                },
                Err(e) => return Err(TestError::PoolCreationError(e)),
            };

        Ok(Self {
            db_name,
            url: test_db_config.to_string(),
            pool,
            server_connection_str,
        })
    }

    async fn teardown(&mut self) -> Result<(), TestError> {
        let mut conn = PgConnection::connect(&self.server_connection_str).await?;

        // Drop all connections to the test database so that resources are cleaned up
        conn.execute(
            format!(
                r#"
                SELECT pg_terminate_backend(pg_stat_activity.pid)
                FROM pg_stat_activity
                WHERE pg_stat_activity.datname = '{}'
                AND pid <> pg_backend_pid()
                "#,
                self.db_name
            )
            .as_str(),
        )
        .await?;

        // Forcefully drop the database. Connections should have been cleaned up by
        // this point as we've awaited the prior query, but let's just do it by force.
        conn.execute(
            format!(
                r#"DROP DATABASE IF EXISTS "{}" WITH (FORCE);"#,
                self.db_name
            )
            .as_str(),
        )
        .await?;

        Ok(())
    }
}

impl Drop for TestPostgresDb {
    fn drop(&mut self) {
        // drop() cannot be async. Thus, we create a blocking thread
        // to await the teardown operation for the database.
        std::thread::scope(|s| {
            s.spawn(|| {
                let runtime = tokio::runtime::Builder::new_multi_thread()
                    .enable_all()
                    .build()
                    .unwrap();
                runtime.block_on(self.teardown()).unwrap();
            });
        });
    }
}

pub fn http_client() -> reqwest::Client {
    reqwest::ClientBuilder::new()
        .pool_max_idle_per_host(0)
        .build()
        .unwrap()
}

pub fn tx_params() -> TxParameters {
    let gas_price = 0;
    let gas_limit = 1_000_000;
    let byte_price = 0;
    TxParameters::new(gas_price, gas_limit, byte_price)
}

pub async fn setup_test_fuel_node(
    wallet_path: PathBuf,
    contract_bin_path: Option<PathBuf>,
    host_str: Option<String>,
) -> Result<(), ()> {
    let filter = match std::env::var_os("RUST_LOG") {
        Some(_) => {
            EnvFilter::try_from_default_env().expect("Invalid `RUST_LOG` provided")
        }
        None => EnvFilter::new("error"),
    };

    let _ = tracing_subscriber::fmt::Subscriber::builder()
        .with_writer(std::io::stderr)
        .with_env_filter(filter)
        .try_init();

    let mut wallet = WalletUnlocked::load_keystore(
        wallet_path.as_os_str().to_str().unwrap(),
        defaults::WALLET_PASSWORD,
        None,
    )
    .unwrap();

    let number_of_coins = defaults::COIN_AMOUNT;
    let asset_id = AssetId::zeroed();
    let coins = setup_single_asset_coins(
        wallet.address(),
        asset_id,
        number_of_coins,
        DEFAULT_COIN_AMOUNT,
    );

    let addr = match host_str {
        Some(h) => h.parse::<SocketAddr>().unwrap_or_else(|_| {
            derive_socket_addr(defaults::FUEL_NODE_HOST, defaults::FUEL_NODE_PORT)
        }),
        None => derive_socket_addr(defaults::FUEL_NODE_HOST, defaults::FUEL_NODE_PORT),
    };

    let config = Config {
        utxo_validation: false,
        addr,
        ..Config::local_node()
    };

    let (client, _) = setup_test_client(coins, vec![], Some(config), None, None).await;

    let provider = Provider::new(client);

    wallet.set_provider(provider.clone());

    if let Some(contract_bin_path) = contract_bin_path {
        let _compiled = Contract::load_contract(
            contract_bin_path.as_os_str().to_str().unwrap(),
            DeployConfiguration::default(),
        )
        .expect("Failed to load contract");

        let contract_id = Contract::deploy(
            contract_bin_path.as_os_str().to_str().unwrap(),
            &wallet,
            DeployConfiguration::default(),
        )
        .await
        .expect("Failed to deploy contract");

        let contract_id = contract_id.to_string();

        println!("Contract deployed at: {}", &contract_id);
    }

    Ok(())
}

pub async fn setup_example_test_fuel_node() -> Result<(), ()> {
    let wallet_path = Path::new(WORKSPACE_ROOT).join("test-chain-config.json");

    let contract_bin_path = Path::new(WORKSPACE_ROOT)
        .join("contracts")
        .join("fuel-indexer-test")
        .join("out")
        .join("debug")
        .join("fuel-indexer-test.bin");

    setup_test_fuel_node(wallet_path, Some(contract_bin_path), None).await
}

pub fn get_test_contract_id() -> Bech32ContractId {
    let contract_bin_path = Path::new(WORKSPACE_ROOT)
        .join("contracts")
        .join("fuel-indexer-test")
        .join("out")
        .join("debug")
        .join("fuel-indexer-test.bin");

    let compiled = Contract::load_contract(
        contract_bin_path.as_os_str().to_str().unwrap(),
        DeployConfiguration::default(),
    )
    .expect("Failed to load compiled contract");
    let (id, _) = Contract::compute_contract_id_and_state_root(&compiled);

    Bech32ContractId::from(id)
}

pub async fn api_server_app_postgres(database_url: Option<&str>) -> Router {
    let database: DatabaseConfig = database_url
        .map_or(DatabaseConfig::default(), |url| {
            DatabaseConfig::from_str(url).unwrap()
        });

    let config = IndexerConfig {
        fuel_node: FuelNodeConfig::default(),
        database,
        graphql_api: GraphQLConfig::default(),
        metrics: false,
        stop_idle_indexers: true,
        run_migrations: false,
        authentication: AuthenticationConfig::default(),
    };

    let pool = IndexerConnectionPool::connect(&config.database.to_string())
        .await
        .expect("Failed to create connection pool");

    GraphQlApi::build(config, pool, None).await.unwrap()
}

pub async fn authenticated_api_server_app_postgres(database_url: Option<&str>) -> Router {
    let database: DatabaseConfig = database_url
        .map_or(DatabaseConfig::default(), |url| {
            DatabaseConfig::from_str(url).unwrap()
        });

    let config = IndexerConfig {
        fuel_node: FuelNodeConfig::default(),
        database,
        graphql_api: GraphQLConfig::default(),
        metrics: false,
        stop_idle_indexers: true,
        run_migrations: false,
        authentication: AuthenticationConfig{
            enabled: true,
            strategy: Some(AuthenticationStrategy::JWT),
            jwt_secret: Some("6906573247652854078288872150120717701634680141358560585446649749925714230966".to_string()),
            jwt_issuer: Some("FuelLabs".to_string()),
            jwt_expiry: Some(config_defaults::JWT_EXPIRY_SECS)
        },
    };

    let pool = IndexerConnectionPool::connect(&config.database.to_string())
        .await
        .expect("Failed to create connection pool");

    GraphQlApi::build(config, pool, None).await.unwrap()
}

pub async fn indexer_service_postgres(database_url: Option<&str>) -> IndexerService {
    let database: DatabaseConfig = database_url
        .map_or(DatabaseConfig::default(), |url| {
            DatabaseConfig::from_str(url).unwrap()
        });

    let config = IndexerConfig {
        fuel_node: FuelNodeConfig::default(),
        database,
        graphql_api: GraphQLConfig::default(),
        metrics: false,
        stop_idle_indexers: true,
        run_migrations: false,
        authentication: AuthenticationConfig::default(),
    };

    let pool = IndexerConnectionPool::connect(&config.database.to_string())
        .await
        .expect("Failed to create connection pool");

    IndexerService::new(config, pool, None).await.unwrap()
}

pub async fn connect_to_deployed_contract(
) -> Result<FuelIndexerTest, Box<dyn std::error::Error>> {
    let wallet_path = Path::new(WORKSPACE_ROOT).join("test-chain-config.json");
    let wallet_path_str = wallet_path.as_os_str().to_str().unwrap();
    let mut wallet =
        WalletUnlocked::load_keystore(wallet_path_str, defaults::WALLET_PASSWORD, None)
            .unwrap();

    let provider = Provider::connect(defaults::FUEL_NODE_ADDR).await.unwrap();

    wallet.set_provider(provider);

    println!(
        "Wallet({}) keystore at: {}",
        wallet.address(),
        wallet_path.display()
    );

    let contract_id: Bech32ContractId = get_test_contract_id();

    let contract = FuelIndexerTest::new(contract_id.clone(), wallet);

    println!("Using contract at {contract_id}");

    Ok(contract)
}

pub mod test_web {

    use super::{tx_params, FuelIndexerTest};
    use crate::{defaults, fixtures::get_test_contract_id};
    use actix_service::ServiceFactory;
    use actix_web::{
        body::MessageBody,
        dev::{ServiceRequest, ServiceResponse},
        web, App, Error, HttpResponse, HttpServer, Responder,
    };
    use async_std::sync::Arc;
    use fuel_indexer_types::{AssetId, Bech32ContractId};
    use fuels::{
        prelude::{CallParameters, Provider},
        signers::WalletUnlocked,
    };
    use std::path::Path;
    async fn fuel_indexer_test_blocks(state: web::Data<Arc<AppState>>) -> impl Responder {
        let _ = state
            .contract
            .methods()
            .trigger_ping()
            .tx_params(tx_params())
            .call()
            .await
            .unwrap();
        HttpResponse::Ok()
    }

    async fn fuel_indexer_test_ping(state: web::Data<Arc<AppState>>) -> impl Responder {
        let _ = state
            .contract
            .methods()
            .trigger_ping()
            .tx_params(tx_params())
            .call()
            .await
            .unwrap();
        HttpResponse::Ok()
    }

    async fn fuel_indexer_test_transfer(
        state: web::Data<Arc<AppState>>,
    ) -> impl Responder {
        let call_params = CallParameters::new(1_000_000, AssetId::default(), 1000);

        let _ = state
            .contract
            .methods()
            .trigger_transfer()
            .tx_params(tx_params())
            .call_params(call_params)
            .expect("Could not set call parameters for contract method")
            .call()
            .await
            .unwrap();

        HttpResponse::Ok()
    }

    async fn fuel_indexer_test_log(state: web::Data<Arc<AppState>>) -> impl Responder {
        let _ = state
            .contract
            .methods()
            .trigger_log()
            .tx_params(tx_params())
            .call()
            .await
            .unwrap();
        HttpResponse::Ok()
    }

    async fn fuel_indexer_test_logdata(
        state: web::Data<Arc<AppState>>,
    ) -> impl Responder {
        let _ = state
            .contract
            .methods()
            .trigger_logdata()
            .tx_params(tx_params())
            .call()
            .await
            .unwrap();
        HttpResponse::Ok()
    }

    async fn fuel_indexer_test_scriptresult(
        state: web::Data<Arc<AppState>>,
    ) -> impl Responder {
        let _ = state
            .contract
            .methods()
            .trigger_scriptresult()
            .tx_params(tx_params())
            .call()
            .await
            .unwrap();
        HttpResponse::Ok()
    }

    async fn fuel_indexer_test_transferout(
        state: web::Data<Arc<AppState>>,
    ) -> impl Responder {
        let call_params = CallParameters::new(1_000_000, AssetId::default(), 1000);

        let _ = state
            .contract
            .methods()
            .trigger_transferout()
            .append_variable_outputs(1)
            .tx_params(tx_params())
            .call_params(call_params)
            .expect("Could not set call parameters for contract method")
            .call()
            .await;

        HttpResponse::Ok()
    }

    async fn fuel_indexer_test_messageout(
        state: web::Data<Arc<AppState>>,
    ) -> impl Responder {
        let call_params = CallParameters::new(1_000_000, AssetId::default(), 1000);

        let _ = state
            .contract
            .methods()
            .trigger_messageout()
            .append_message_outputs(1)
            .tx_params(tx_params())
            .call_params(call_params)
            .expect("Could not set call parameters for contract method")
            .call()
            .await
            .unwrap();

        HttpResponse::Ok()
    }

    async fn fuel_indexer_test_callreturn(
        state: web::Data<Arc<AppState>>,
    ) -> impl Responder {
        let _ = state
            .contract
            .methods()
            .trigger_callreturn()
            .tx_params(tx_params())
            .call()
            .await
            .unwrap();

        HttpResponse::Ok()
    }

    async fn fuel_indexer_test_multiargs(
        state: web::Data<Arc<AppState>>,
    ) -> impl Responder {
        let _ = state
            .contract
            .methods()
            .trigger_multiargs()
            .tx_params(tx_params())
            .call()
            .await
            .unwrap();

        HttpResponse::Ok()
    }

    async fn fuel_indexer_test_optional_schema_fields(
        state: web::Data<Arc<AppState>>,
    ) -> impl Responder {
        let _ = state
            .contract
            .methods()
            .trigger_ping_for_optional()
            .tx_params(tx_params())
            .call()
            .await
            .unwrap();
        HttpResponse::Ok()
    }

    async fn fuel_indexer_test_deeply_nested_schema_fields(
        state: web::Data<Arc<AppState>>,
    ) -> impl Responder {
        let _ = state
            .contract
            .methods()
            .trigger_deeply_nested()
            .tx_params(tx_params())
            .call()
            .await
            .unwrap();
        HttpResponse::Ok()
    }

    async fn fuel_indexer_test_nested_query_explicit_foreign_keys_schema_fields(
        state: web::Data<Arc<AppState>>,
    ) -> impl Responder {
        let _ = state
            .contract
            .methods()
            .trigger_explicit()
            .tx_params(tx_params())
            .call()
            .await
            .unwrap();
        HttpResponse::Ok()
    }

    async fn fuel_indexer_test_get_block_height() -> impl Responder {
        let provider = Provider::connect(defaults::FUEL_NODE_ADDR).await.unwrap();
        let block_height = provider.latest_block_height().await.unwrap();

        HttpResponse::Ok().body(block_height.to_string())
    }

    async fn fuel_indexer_test_tuple(state: web::Data<Arc<AppState>>) -> impl Responder {
        let _ = state
            .contract
            .methods()
            .trigger_tuple()
            .tx_params(tx_params())
            .call()
            .await
            .unwrap();
        HttpResponse::Ok()
    }

    async fn fuel_indexer_vec_calldata(
        state: web::Data<Arc<AppState>>,
    ) -> impl Responder {
        let _ = state
            .contract
            .methods()
            .trigger_vec_pong_calldata(vec![1, 2, 3, 4, 5, 6, 7, 8])
            .tx_params(tx_params())
            .call()
            .await
            .unwrap();
        HttpResponse::Ok()
    }

    async fn fuel_indexer_vec_logdata(state: web::Data<Arc<AppState>>) -> impl Responder {
        let _ = state
            .contract
            .methods()
            .trigger_vec_pong_logdata()
            .tx_params(tx_params())
            .call()
            .await
            .unwrap();
        HttpResponse::Ok()
    }

    async fn fuel_indexer_test_pure_function(
        state: web::Data<Arc<AppState>>,
    ) -> impl Responder {
        let _ = state
            .contract
            .methods()
            .trigger_pure_function()
            .tx_params(tx_params())
            .call()
            .await
            .unwrap();

        HttpResponse::Ok()
    }

<<<<<<< HEAD
    async fn fuel_indexer_test_panic(state: web::Data<Arc<AppState>>) -> impl Responder {
        let result = state
            .contract
            .methods()
            .trigger_panic()
=======
    async fn fuel_indexer_test_trigger_revert(
        state: web::Data<Arc<AppState>>,
    ) -> impl Responder {
        let _ = state
            .contract
            .methods()
            .trigger_revert()
>>>>>>> bd22f74d
            .tx_params(tx_params())
            .call()
            .await;

<<<<<<< HEAD
        println!("Result: {:?}", result);

        // we want a 200 response as we have successfully caught the panic
        match result {
            Ok(_) => HttpResponse::Ok(),
            Err(_) => HttpResponse::Ok(),
        }
=======
        HttpResponse::Ok()
>>>>>>> bd22f74d
    }

    pub struct AppState {
        pub contract: FuelIndexerTest,
    }

    pub fn app(
        contract: FuelIndexerTest,
    ) -> App<
        impl ServiceFactory<
            ServiceRequest,
            Response = ServiceResponse<impl MessageBody>,
            Config = (),
            InitError = (),
            Error = Error,
        >,
    > {
        let state = web::Data::new(Arc::new(AppState { contract }));
        App::new()
            .app_data(state)
            .route("/block", web::post().to(fuel_indexer_test_blocks))
            .route("/ping", web::post().to(fuel_indexer_test_ping))
            .route("/transfer", web::post().to(fuel_indexer_test_transfer))
            .route("/log", web::post().to(fuel_indexer_test_log))
            .route("/logdata", web::post().to(fuel_indexer_test_logdata))
            .route(
                "/scriptresult",
                web::post().to(fuel_indexer_test_scriptresult),
            )
            .route(
                "/transferout",
                web::post().to(fuel_indexer_test_transferout),
            )
            .route("/messageout", web::post().to(fuel_indexer_test_messageout))
            .route("/callreturn", web::post().to(fuel_indexer_test_callreturn))
            .route("/multiarg", web::post().to(fuel_indexer_test_multiargs))
            .route(
                "/optionals",
                web::post().to(fuel_indexer_test_optional_schema_fields),
            )
            .route(
                "/block_height",
                web::get().to(fuel_indexer_test_get_block_height),
            )
            .route("/tuples", web::post().to(fuel_indexer_test_tuple))
            .route(
                "/deeply_nested",
                web::post().to(fuel_indexer_test_deeply_nested_schema_fields),
            )
            .route(
                "/explicit",
                web::post().to(
                    fuel_indexer_test_nested_query_explicit_foreign_keys_schema_fields,
                ),
            )
            .route("/vec-calldata", web::post().to(fuel_indexer_vec_calldata))
            .route("/vec-logdata", web::post().to(fuel_indexer_vec_logdata))
            .route(
                "/pure_function",
                web::post().to(fuel_indexer_test_pure_function),
            )
<<<<<<< HEAD
            .route("/panic", web::post().to(fuel_indexer_test_panic))
=======
            .route("/revert", web::post().to(fuel_indexer_test_trigger_revert))
>>>>>>> bd22f74d
    }

    pub async fn server() -> Result<(), Box<dyn std::error::Error>> {
        let manifest_dir = std::env::var("CARGO_MANIFEST_DIR")?;

        let wallet_path = Path::new(&manifest_dir)
            .parent()
            .unwrap()
            .parent()
            .unwrap()
            .join("test-chain-config.json");

        let wallet_path_str = wallet_path.as_os_str().to_str().unwrap();
        let mut wallet = WalletUnlocked::load_keystore(
            wallet_path_str,
            defaults::WALLET_PASSWORD,
            None,
        )
        .unwrap();

        let provider = Provider::connect(defaults::FUEL_NODE_ADDR).await.unwrap();

        wallet.set_provider(provider.clone());

        println!(
            "Wallet({}) keystore at: {}",
            wallet.address(),
            wallet_path.display()
        );

        let contract_id: Bech32ContractId = get_test_contract_id();

        println!("Starting server at {}", defaults::WEB_API_ADDR);

        let _ = HttpServer::new(move || {
            app(FuelIndexerTest::new(contract_id.clone(), wallet.clone()))
        })
        .bind(defaults::WEB_API_ADDR)
        .unwrap()
        .run()
        .await;

        Ok(())
    }
}<|MERGE_RESOLUTION|>--- conflicted
+++ resolved
@@ -645,13 +645,17 @@
         HttpResponse::Ok()
     }
 
-<<<<<<< HEAD
     async fn fuel_indexer_test_panic(state: web::Data<Arc<AppState>>) -> impl Responder {
         let result = state
             .contract
             .methods()
             .trigger_panic()
-=======
+            .tx_params(tx_params())
+            .call()
+            .await;
+
+        HttpResponse::Ok()
+    }
     async fn fuel_indexer_test_trigger_revert(
         state: web::Data<Arc<AppState>>,
     ) -> impl Responder {
@@ -659,22 +663,11 @@
             .contract
             .methods()
             .trigger_revert()
->>>>>>> bd22f74d
             .tx_params(tx_params())
             .call()
             .await;
 
-<<<<<<< HEAD
-        println!("Result: {:?}", result);
-
-        // we want a 200 response as we have successfully caught the panic
-        match result {
-            Ok(_) => HttpResponse::Ok(),
-            Err(_) => HttpResponse::Ok(),
-        }
-=======
-        HttpResponse::Ok()
->>>>>>> bd22f74d
+        HttpResponse::Ok()
     }
 
     pub struct AppState {
@@ -736,11 +729,8 @@
                 "/pure_function",
                 web::post().to(fuel_indexer_test_pure_function),
             )
-<<<<<<< HEAD
             .route("/panic", web::post().to(fuel_indexer_test_panic))
-=======
             .route("/revert", web::post().to(fuel_indexer_test_trigger_revert))
->>>>>>> bd22f74d
     }
 
     pub async fn server() -> Result<(), Box<dyn std::error::Error>> {
