--- conflicted
+++ resolved
@@ -461,7 +461,12 @@
                                     )
                                     .0;
 
-                                    handles.borrow_mut().insert(manifest.uid(), handle);
+                                    if let Some(old_handle) = handles
+                                        .borrow_mut()
+                                        .insert(manifest.uid(), handle)
+                                    {
+                                        old_handle.abort();
+                                    };
                                 }
                             }
                             Err(e) => {
@@ -470,17 +475,9 @@
                                     &request.namespace, &request.identifier, e
                                 );
 
-<<<<<<< HEAD
                                 continue;
                             }
                         }
-=======
-                        if let Some(old_handle) =
-                            handles.borrow_mut().insert(manifest.uid(), handle)
-                        {
-                            old_handle.abort();
-                        };
->>>>>>> f440ce38
                     }
 
                     ServiceRequest::IndexStop(request) => {
