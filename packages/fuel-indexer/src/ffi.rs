use fuel_indexer_schema::FtColumn;
use fuel_indexer_types::ffi::{
    LOG_LEVEL_DEBUG, LOG_LEVEL_ERROR, LOG_LEVEL_INFO, LOG_LEVEL_TRACE, LOG_LEVEL_WARN,
};
use thiserror::Error;
use tracing::{debug, error, info, trace, warn};
use wasmer::{
    ExportError, Exports, Function, FunctionEnvMut, Instance, MemoryView, RuntimeError,
    Store, WasmPtr,
};
use wasmer_middlewares::metering::{
    get_remaining_points, set_remaining_points, MeteringPoints,
};

use crate::{IndexEnv, IndexerResult};
pub const MODULE_ENTRYPOINT: &str = "handle_events";

#[derive(Debug, Error)]
pub enum FFIError {
    #[error("Invalid memory access")]
    MemoryBound,
    #[error("Error calling into wasm function {0:?}")]
    Runtime(#[from] RuntimeError),
    #[error("Invalid export {0:?}")]
    Export(#[from] ExportError),
    #[error("Expected result from call {0:?}")]
    None(String),
}

fn get_string(mem: &MemoryView, ptr: u32, len: u32) -> Result<String, FFIError> {
    let result = WasmPtr::<u8>::new(ptr)
        .read_utf8_string(mem, len)
        .or(Err(FFIError::MemoryBound))?;
    Ok(result)
}

fn get_object_id(mem: &MemoryView, ptr: u32) -> u64 {
    WasmPtr::<u64>::new(ptr)
        .deref(mem)
        .read()
        .expect("Could not read object ID")
}

fn log_data(mut env: FunctionEnvMut<IndexEnv>, ptr: u32, len: u32, log_level: u32) {
    let (idx_env, store) = env.data_and_store_mut();
    let mem = idx_env
        .memory
        .as_mut()
        .expect("Memory unitialized.")
        .view(&store);

    let log_string =
        get_string(&mem, ptr, len).expect("Log string could not be fetched.");

    match log_level {
        LOG_LEVEL_ERROR => error!("{log_string}",),
        LOG_LEVEL_WARN => warn!("{log_string}",),
        LOG_LEVEL_INFO => info!("{log_string}",),
        LOG_LEVEL_DEBUG => debug!("{log_string}",),
        LOG_LEVEL_TRACE => trace!("{log_string}",),
        l => panic!("Invalid log level: {l}"),
    }
}

fn get_object(
    mut env: FunctionEnvMut<IndexEnv>,
    type_id: i64,
    ptr: u32,
    len_ptr: u32,
) -> u32 {
    let (idx_env, mut store) = env.data_and_store_mut();

    let id = {
        let mem = idx_env
            .memory
            .as_mut()
            .expect("Memory unitialized.")
            .view(&store);
        get_object_id(&mem, ptr)
    };

    let rt = tokio::runtime::Handle::current();
    let bytes =
        rt.block_on(async { idx_env.db.lock().await.get_object(type_id, id).await });

    if let Some(bytes) = bytes {
        let alloc_fn = idx_env.alloc.as_mut().expect("Alloc export is missing.");

        let size = bytes.len() as u32;
        let result = alloc_fn.call(&mut store, size).expect("Alloc failed.");
        let range = result as usize..result as usize + size as usize;

        let mem = idx_env
            .memory
            .as_mut()
            .expect("Memory unitialized.")
            .view(&store);
        WasmPtr::<u32>::new(len_ptr)
            .deref(&mem)
            .write(size)
            .unwrap();

        unsafe {
            mem.data_unchecked_mut()[range].copy_from_slice(&bytes);
        }

        result
    } else {
        0
    }
}

fn put_object(mut env: FunctionEnvMut<IndexEnv>, type_id: i64, ptr: u32, len: u32) {
    let (idx_env, store) = env.data_and_store_mut();
    let mem = idx_env
        .memory
        .as_mut()
        .expect("Memory unitialized")
        .view(&store);

    let mut bytes = Vec::with_capacity(len as usize);
    let range = ptr as usize..ptr as usize + len as usize;

    unsafe {
        bytes.extend_from_slice(&mem.data_unchecked()[range]);
    }

    let columns: Vec<FtColumn> = match bincode::deserialize(&bytes) {
        Ok(columns) => columns,
        Err(e) => {
            error!(
                "Failed to deserialize Vec<FtColumn> for put_object: {:?}",
                e
            );
            return;
        }
    };

    let rt = tokio::runtime::Handle::current();
    rt.block_on(async {
        idx_env
            .db
            .lock()
            .await
            .put_object(type_id, columns, bytes)
            .await
    });
}

pub fn get_exports(store: &mut Store, env: &wasmer::FunctionEnv<IndexEnv>) -> Exports {
    let mut exports = Exports::new();

    let f_get_obj = Function::new_typed_with_env(store, env, get_object);
    let f_put_obj = Function::new_typed_with_env(store, env, put_object);
    let f_log_data = Function::new_typed_with_env(store, env, log_data);
    exports.insert("ff_get_object".to_string(), f_get_obj);
    exports.insert("ff_put_object".to_string(), f_put_obj);
    exports.insert("ff_log_data".to_string(), f_log_data);

    exports
}

/// Holds on to a byte blob that has been copied into WASM memory until
/// it's not needed anymore, then tells WASM to deallocate.
pub(crate) struct WasmArg<'a> {
    instance: &'a Instance,
    ptr: u32,
    len: u32,
    metering_enabled: bool,
}

impl<'a> WasmArg<'a> {
    #[allow(clippy::result_large_err)]
    pub fn new(
<<<<<<< HEAD
        instance: &Instance,
        bytes: Vec<u8>,
        metering_enabled: bool,
    ) -> IndexerResult<WasmArg> {
=======
        store: &mut Store,
        instance: &'a Instance,
        bytes: Vec<u8>,
    ) -> IndexerResult<WasmArg<'a>> {
>>>>>>> c73a40da
        let alloc_fn = instance
            .exports
            .get_typed_function::<u32, u32>(store, "alloc_fn")?;

        let len = bytes.len() as u32;
        let ptr = alloc_fn.call(store, len)?;
        let range = ptr as usize..(ptr + len) as usize;

        let memory = instance.exports.get_memory("memory")?.view(store);
        unsafe {
            memory.data_unchecked_mut()[range].copy_from_slice(&bytes);
        }

        Ok(WasmArg {
            instance,
            ptr,
            len,
            metering_enabled,
        })
    }

    pub fn get_ptr(&self) -> u32 {
        self.ptr
    }

    pub fn get_len(&self) -> u32 {
        self.len
    }

    pub fn drop(&mut self, store: &mut Store) {
        let dealloc_fn = self
            .instance
            .exports
            .get_typed_function::<(u32, u32), ()>(store, "dealloc_fn")
            .expect("No dealloc fn");
<<<<<<< HEAD
        // Need to track whether metering is enabled or otherwise getting or setting points will panic
        if self.metering_enabled {
            let pts = match get_remaining_points(self.instance) {
                MeteringPoints::Exhausted => 0,
                MeteringPoints::Remaining(pts) => pts,
            };
            set_remaining_points(self.instance, 1_000_000);
            dealloc_fn.call(self.ptr, self.len).expect("Dealloc failed");
            set_remaining_points(self.instance, pts);
        } else {
            dealloc_fn.call(self.ptr, self.len).expect("Dealloc failed");
        }
=======
        dealloc_fn
            .call(store, self.ptr, self.len)
            .expect("Dealloc failed");
>>>>>>> c73a40da
    }
}<|MERGE_RESOLUTION|>--- conflicted
+++ resolved
@@ -172,17 +172,11 @@
 impl<'a> WasmArg<'a> {
     #[allow(clippy::result_large_err)]
     pub fn new(
-<<<<<<< HEAD
-        instance: &Instance,
-        bytes: Vec<u8>,
-        metering_enabled: bool,
-    ) -> IndexerResult<WasmArg> {
-=======
         store: &mut Store,
         instance: &'a Instance,
         bytes: Vec<u8>,
+        metering_enabled: bool,
     ) -> IndexerResult<WasmArg<'a>> {
->>>>>>> c73a40da
         let alloc_fn = instance
             .exports
             .get_typed_function::<u32, u32>(store, "alloc_fn")?;
@@ -218,23 +212,17 @@
             .exports
             .get_typed_function::<(u32, u32), ()>(store, "dealloc_fn")
             .expect("No dealloc fn");
-<<<<<<< HEAD
         // Need to track whether metering is enabled or otherwise getting or setting points will panic
         if self.metering_enabled {
-            let pts = match get_remaining_points(self.instance) {
+            let pts = match get_remaining_points(store, self.instance) {
                 MeteringPoints::Exhausted => 0,
                 MeteringPoints::Remaining(pts) => pts,
             };
-            set_remaining_points(self.instance, 1_000_000);
-            dealloc_fn.call(self.ptr, self.len).expect("Dealloc failed");
-            set_remaining_points(self.instance, pts);
+            set_remaining_points(store, self.instance, 1_000_000);
+            dealloc_fn.call(store, self.ptr, self.len).expect("Dealloc failed");
+            set_remaining_points(store, self.instance, pts);
         } else {
-            dealloc_fn.call(self.ptr, self.len).expect("Dealloc failed");
-        }
-=======
-        dealloc_fn
-            .call(store, self.ptr, self.len)
-            .expect("Dealloc failed");
->>>>>>> c73a40da
+            dealloc_fn.call(store, self.ptr, self.len).expect("Dealloc failed");
+        }
     }
 }