--- conflicted
+++ resolved
@@ -25,7 +25,6 @@
 use futures::Future;
 use itertools::Itertools;
 use std::{
-    error::Error,
     marker::{Send, Sync},
     path::Path,
     str::FromStr,
@@ -896,14 +895,7 @@
                 self.db.lock().await.revert_transaction().await?;
                 return Err(IndexerError::RunTimeLimitExceededError);
             } else {
-<<<<<<< HEAD
-                if let Some(e) = e
-                    .source()
-                    .and_then(|e| e.downcast_ref::<WasmIndexerError>())
-                {
-=======
                 if let Some(e) = e.downcast_ref::<WasmIndexerError>() {
->>>>>>> 1b345b06
                     match e {
                         // Termination due to kill switch is an expected behavior.
                         WasmIndexerError::KillSwitch => {
