--- conflicted
+++ resolved
@@ -522,17 +522,11 @@
 where
     Self: Sized,
 {
-<<<<<<< HEAD
-    async fn handle_events(&mut self, blocks: Vec<BlockData>) -> IndexerResult<()>;
-
-    fn uid(&self) -> String;
-=======
     async fn handle_events(
         &mut self,
         kill_switch: Arc<AtomicBool>,
         blocks: Vec<BlockData>,
     ) -> IndexerResult<()>;
->>>>>>> 68cf5388
 }
 
 /// WASM indexer runtime environment responsible for fetching/saving data to and from the database.
@@ -662,10 +656,6 @@
         }
         Ok(())
     }
-
-    fn uid(&self) -> String {
-        self.manifest.uid()
-    }
 }
 
 /// WASM executors are the primary means of execution.
@@ -987,8 +977,4 @@
 
         Ok(())
     }
-
-    fn uid(&self) -> String {
-        self.manifest.uid()
-    }
 }