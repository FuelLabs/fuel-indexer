/// Host of the running Fuel node.
pub const FUEL_NODE_HOST: &str = "localhost";

/// Listening port of the running Fuel node.
pub const FUEL_NODE_PORT: &str = "4000";

/// GraphQL API host.
pub const WEB_API_HOST: &str = "localhost";

/// GraphQL API port.
pub const WEB_API_PORT: &str = "29987";

/// Database type.
pub const DATABASE: &str = "postgres";

/// Postgres database.
pub const POSTGRES_DATABASE: &str = "postgres";

/// Postgres username.
pub const POSTGRES_USER: &str = "postgres";

/// Postgres host.
pub const POSTGRES_HOST: &str = "localhost";

/// Postgres port.
pub const POSTGRES_PORT: &str = "5432";

/// Postgres password.
pub const POSTGRES_PASSWORD: &str = "postgres";

/// Number of failed calls to allow before stopping the indexer.
pub const INDEXER_FAILED_CALLS: usize = 10;

/// Stop indexers that have seen `MAX_CONSECUTIVE_EMPTY_BLOCK_RESPONSES`.
pub const STOP_IDLE_INDEXERS: bool = false;

/// Max body size for GraphQL API requests (5 MB).
pub const MAX_BODY_SIZE: usize = 5242880;

/// Size of web-API-to-executor-service channel.
pub const SERVICE_REQUEST_CHANNEL_SIZE: usize = 100;

/// How long to wait if request to the Fuel GQL client returned no data.
pub const IDLE_SERVICE_WAIT_SECS: u64 = 1;

/// How many times to retry connecting to the database.
pub const MAX_DATABASE_CONNECTION_ATTEMPTS: usize = 5;

/// How long to initially wait before retrying to connect to the database.
pub const INITIAL_RETRY_DELAY_SECS: u64 = 2;

/// Use an embedded PostgresQL database.
pub const EMBEDDED_DATABASE: bool = false;

/// If using `--stop-idle-indexers`, this is the number of empty blocks after which the executor should stop.
pub const MAX_CONSECUTIVE_EMPTY_BLOCK_RESPONSES: usize = 10;

/// Amount of time to wait before fetching new blocks, if an executor error occurs.
pub const DELAY_FOR_SERVICE_ERROR: u64 = 1;

/// Amount of time to wait before fetching new blocks, if the Fuel GQL client returns no data.
pub const DELAY_FOR_EMPTY_PAGE: u64 = 1;

/// Run migrations on startup.
pub const RUN_MIGRATIONS: bool = true;

/// Make a metrics endpoint available at `/api/metrics`.
pub const USE_METRICS: bool = true;

/// Directory at which general Fuel assets and metadata are stored.
pub const FUEL_HOME_DIR: &str = ".fuel";

/// Directory inside `FUEL_HOME_DIR` at which indexer assets and metadata are stored.
pub const INDEXER_CONFIG_DIR: &str = "indexer";

/// Binary name for `forc index` CLI.
pub const FORC_INDEX: &str = "forc-index";

/// Require users to authenticate for some operations.
pub const AUTH_ENABLED: bool = false;

/// Amount of time (seconds) before expiring token (if JWT scheme is specified).
pub const JWT_EXPIRY_SECS: usize = 2592000;

/// JWT secret (should not be used in production)
pub const JWT_SECRET: &str = "abcdefghijklmnopqrstuvwxyz1234567890";

/// Authentication strategy
pub const AUTH_STRATEGY: &str = "jwt";

/// JWT issuer
pub const JWT_ISSUER: &str = "FuelLabs";

/// Index of account to use for signing.
pub const ACCOUNT_INDEX: &str = "0";

/// Verbose output.
pub const VERBOSE_LOGGING: bool = false;

/// Verbose output for database operations.
pub const VERBOSE_DB_LOGGING: &str = "false";

/// Amount of blocks to return in a request to a Fuel node.
pub const NODE_BLOCK_PAGE_SIZE: usize = 20;

/// Start a local Fuel node.
pub const LOCAL_FUEL_NODE: bool = false;

/// Allow indexers to connect to the Fuel node specified in their respective manifests.
pub const INDEXER_NET_CONFIG: bool = false;

/// Enable rate limiting.
pub const RATE_LIMIT_ENABLED: bool = false;

/// Maximum number of requests to allow over --rate-limit-window..
pub const RATE_LIMIT_REQUEST_COUNT: u64 = 10;

/// Number of seconds over which to allow --rate-limit-rps.
pub const RATE_LIMIT_WINDOW_SIZE: u64 = 5;

/// Log level.
pub const LOG_LEVEL: &str = "info";

/// The number of WASM opcodes after which the indexer's `handle_events` function will stop execution.
pub const METERING_POINTS: u64 = 30_000_000_000;

/// Whether to allow replacing an indexer.
///
/// If this is disabled, then an HTTP 409 Conflict will be returned if an indexer with the same name already exists.
pub const REPLACE_INDEXER: bool = false;

/// Whether to remove the indexed data when replacing an indexer.
pub const REMOVE_DATA: bool = false;

/// Allow the web server to accept raw SQL queries.
pub const ACCEPT_SQL: bool = false;

<<<<<<< HEAD
/// Store blocks in the database and use these stored blocks to fast-forward an indexer starting up.
pub const ENABLE_BLOCK_STORE: bool = false;

/// Remove all stored blocks from the database.
pub const REMOVE_STORED_BLOCKS: bool = false;
=======
/// Allow missing blocks or non-sequential block processing.
pub const ALLOW_NON_SEQUENTIAL_BLOCKS: bool = false;
>>>>>>> 3052b238
<|MERGE_RESOLUTION|>--- conflicted
+++ resolved
@@ -135,13 +135,11 @@
 /// Allow the web server to accept raw SQL queries.
 pub const ACCEPT_SQL: bool = false;
 
-<<<<<<< HEAD
 /// Store blocks in the database and use these stored blocks to fast-forward an indexer starting up.
 pub const ENABLE_BLOCK_STORE: bool = false;
 
 /// Remove all stored blocks from the database.
 pub const REMOVE_STORED_BLOCKS: bool = false;
-=======
+
 /// Allow missing blocks or non-sequential block processing.
-pub const ALLOW_NON_SEQUENTIAL_BLOCKS: bool = false;
->>>>>>> 3052b238
+pub const ALLOW_NON_SEQUENTIAL_BLOCKS: bool = false;