pub use crate::{
    config::{
        auth::{AuthenticationConfig, AuthenticationStrategy},
        client::FuelClientConfig,
        database::DatabaseConfig,
        limit::RateLimitConfig,
        web::WebApiConfig,
    },
    defaults,
};
pub use clap::{Args, Parser, ValueEnum};
use std::path::PathBuf;

#[derive(Debug, Parser, Clone)]
#[clap(
    name = "Indexer Service",
    about = "Standalone binary for the Fuel indexer service",
    version
)]
pub struct IndexerArgs {
    /// Log level passed to the Fuel Indexer service.
    #[clap(long, default_value = defaults::LOG_LEVEL, value_parser(["info", "debug", "error", "warn"]), help = "Log level passed to the Fuel Indexer service.")]
    pub log_level: String,

    /// Indexer service config file.
    #[clap(
        short,
        long,
        value_name = "FILE",
        help = "Indexer service config file."
    )]
    pub config: Option<PathBuf>,

    /// Indexer config file.
    #[clap(short, long, value_name = "FILE", help = "Indexer config file.")]
    pub manifest: Option<PathBuf>,

    /// Host of the running Fuel node.
    #[clap(
        long,
        help = "Host of the running Fuel node.",
        default_value = defaults::FUEL_NODE_HOST
    )]
    pub fuel_node_host: String,

    /// Listening port of the running Fuel node.
    #[clap(
        long,
        help = "Listening port of the running Fuel node.",
        default_value = defaults::FUEL_NODE_PORT
    )]
    pub fuel_node_port: String,

    /// Web API host.
    #[clap(long, help = "Web API host.", default_value = defaults::WEB_API_HOST)]
    pub web_api_host: String,

    /// Web API port.
    #[clap(long, help = "Web API port.", default_value = defaults::WEB_API_PORT)]
    pub web_api_port: String,

    /// Database type.
    #[clap(long, help = "Database type.", default_value = defaults::DATABASE, value_parser(["postgres"]))]
    pub database: String,

    /// Max body size for web server requests.
    #[clap(long, help = "Max body size for web server requests.", default_value_t = defaults::MAX_BODY_SIZE )]
    pub max_body_size: usize,

    /// Postgres username.
    #[clap(long, help = "Postgres username.")]
    pub postgres_user: Option<String>,

    /// Postgres database.
    #[clap(long, help = "Postgres database.")]
    pub postgres_database: Option<String>,

    /// Postgres password.
    #[clap(long, help = "Postgres password.")]
    pub postgres_password: Option<String>,

    /// Postgres host.
    #[clap(long, help = "Postgres host.")]
    pub postgres_host: Option<String>,

    /// Postgres port.
    #[clap(long, help = "Postgres port.")]
    pub postgres_port: Option<String>,

    /// Run database migrations before starting service.
    #[clap(long, help = "Run database migrations before starting service.")]
    pub run_migrations: bool,

    /// Use Prometheus metrics reporting.
    #[clap(long, help = "Use Prometheus metrics reporting.")]
    pub metrics: bool,

    /// Prevent indexers from running without handling any blocks.
    #[clap(
        long,
        help = "Prevent indexers from running without handling any blocks."
    )]
    pub stop_idle_indexers: bool,

    /// Automatically create and start database using provided options or defaults.
    #[clap(
        long,
        help = "Automatically create and start database using provided options or defaults."
    )]
    pub embedded_database: bool,

    /// Require users to authenticate for some operations.
    #[clap(long, help = "Require users to authenticate for some operations.")]
    pub auth_enabled: bool,

    /// Authentication scheme used.
    #[clap(long, help = "Authentication scheme used.")]
    pub auth_strategy: Option<String>,

    /// Secret used for JWT scheme (if JWT scheme is specified).
    #[clap(
        long,
        help = "Secret used for JWT scheme (if JWT scheme is specified)."
    )]
    pub jwt_secret: Option<String>,

    /// Issuer of JWT claims (if JWT scheme is specified).
    #[clap(long, help = "Issuer of JWT claims (if JWT scheme is specified).")]
    pub jwt_issuer: Option<String>,

    /// Amount of time (seconds) before expiring token (if JWT scheme is specified).
    #[clap(
        long,
        help = "Amount of time (seconds) before expiring token (if JWT scheme is specified)."
    )]
    pub jwt_expiry: Option<usize>,

    /// Enable verbose logging.
    #[clap(short, long, help = "Enable verbose logging.")]
    pub verbose: bool,

    /// Start a local Fuel node.
    #[clap(long, help = "Start a local Fuel node.")]
    pub local_fuel_node: bool,

    /// Allow network configuration via indexer manifests.
    #[clap(long, help = "Allow network configuration via indexer manifests.")]
    pub indexer_net_config: bool,

    /// Enable rate limiting.
    #[clap(long, help = "Enable rate limiting.")]
    pub rate_limit: bool,

    /// Maximum number of requests to allow over --rate-limit-window..
    #[clap(
        long,
        help = "Maximum number of requests to allow over --rate-limit-window.."
    )]
    pub rate_limit_request_count: Option<u64>,

    /// Number of seconds over which to allow --rate-limit-rps.
    #[clap(long, help = "Number of seconds over which to allow --rate-limit-rps.")]
    pub rate_limit_window_size: Option<u64>,

    /// The number of WASM opcodes after which the indexer's event handler will stop execution.
    #[clap(
        long,
        help = "The number of WASM opcodes after which the indexer's event handler will stop execution.",
        default_value_t = defaults::METERING_POINTS
    )]
    pub metering_points: u64,

    /// Whether to allow replacing an existing indexer. If not specified, an attempt to deploy over an existing indexer results in an error.
    #[clap(
        long,
        help = "Whether to allow replacing an existing indexer. If not specified, an attempt to deploy over an existing indexer results in an error."
    )]
    pub replace_indexer: bool,

    /// When replacing an indexer, also remove the indexed data.
    #[clap(
        long,
        help = "When replacing an indexer, also remove the indexed data."
    )]
    pub remove_data: bool,

    /// Allow the web server to accept raw SQL queries.
    #[clap(long, help = "Allow the web server to accept raw SQL queries.")]
    pub accept_sql_queries: bool,

    /// Amount of blocks to return in a request to a Fuel node.
    #[clap(long, help = "Amount of blocks to return in a request to a Fuel node.", default_value_t = defaults::NODE_BLOCK_PAGE_SIZE)]
    pub block_page_size: usize,

<<<<<<< HEAD
    /// Store blocks in the database and use these stored blocks to fast-forward an indexer starting up.
    #[clap(
        long,
        help = "Store blocks in the database and use these stored blocks to fast-forward an indexer starting up."
    )]
    pub enable_block_store: bool,

    /// Remove all stored blocks. Use this flag together with --enable-block-store to redownload block data afresh.
    #[clap(
        long,
        help = "Remove all stored blocks. Use this flag together with --enable-block-store to redownload block data afresh."
    )]
    pub remove_stored_blocks: bool,
=======
    /// Allow missing blocks or non-sequential block processing.
    #[clap(
        long,
        help = "Allow missing blocks or non-sequential block processing."
    )]
    pub allow_non_sequential_blocks: bool,
>>>>>>> 3052b238
}

#[derive(Debug, Parser, Clone)]
#[clap(
    name = "Fuel Indexer API Server",
    about = "Fuel indexer web server",
    version
)]
pub struct ApiServerArgs {
    /// Log level passed to the Fuel Indexer service.
    #[clap(long, default_value = defaults::LOG_LEVEL, value_parser(["info", "debug", "error", "warn"]), help = "Log level passed to the Fuel Indexer service.")]
    pub log_level: String,

    /// API server config file.
    #[clap(short, long, help = "API server config file.")]
    pub config: Option<PathBuf>,

    /// Host of the running Fuel node.
    #[clap(
        long,
        help = "Host of the running Fuel node.",
        default_value = defaults::FUEL_NODE_HOST
    )]
    pub fuel_node_host: String,

    /// Listening port of the running Fuel node.
    #[clap(
        long,
        help = "Listening port of the running Fuel node.",
        default_value = defaults::FUEL_NODE_PORT
    )]
    pub fuel_node_port: String,

    /// Web API host.
    #[clap(long, help = "Web API host.", default_value = defaults::WEB_API_HOST)]
    pub web_api_host: String,

    /// Web API port.
    #[clap(long, help = "Web API port.", default_value = defaults::WEB_API_PORT)]
    pub web_api_port: String,

    /// Database type.
    #[clap(long, help = "Database type.", default_value = defaults::DATABASE, value_parser(["postgres"]))]
    pub database: String,

    /// Max body size for web server requests.
    #[clap(long, help = "Max body size for web requests.", default_value_t = defaults::MAX_BODY_SIZE )]
    pub max_body_size: usize,

    /// Run database migrations before starting service.
    #[clap(long, help = "Run database migrations before starting service.")]
    pub run_migrations: bool,

    /// Postgres username.
    #[clap(long, help = "Postgres username.")]
    pub postgres_user: Option<String>,

    /// Postgres database.
    #[clap(long, help = "Postgres database.")]
    pub postgres_database: Option<String>,

    /// Postgres password.
    #[clap(long, help = "Postgres password.")]
    pub postgres_password: Option<String>,

    /// Postgres host.
    #[clap(long, help = "Postgres host.")]
    pub postgres_host: Option<String>,

    /// Postgres port.
    #[clap(long, help = "Postgres port.")]
    pub postgres_port: Option<String>,

    /// Use Prometheus metrics reporting.
    #[clap(long, help = "Use Prometheus metrics reporting.")]
    pub metrics: bool,

    /// Require users to authenticate for some operations.
    #[clap(long, help = "Require users to authenticate for some operations.")]
    pub auth_enabled: bool,

    /// Authentication scheme used.
    #[clap(long, help = "Authentication scheme used.", value_parser(["jwt"]))]
    pub auth_strategy: Option<String>,

    /// Secret used for JWT scheme (if JWT scheme is specified).
    #[clap(
        long,
        help = "Secret used for JWT scheme (if JWT scheme is specified)."
    )]
    pub jwt_secret: Option<String>,

    /// Issuer of JWT claims (if JWT scheme is specified).
    #[clap(long, help = "Issuer of JWT claims (if JWT scheme is specified).")]
    pub jwt_issuer: Option<String>,

    /// Amount of time (seconds) before expiring token (if JWT scheme is specified).
    #[clap(
        long,
        help = "Amount of time (seconds) before expiring token (if JWT scheme is specified)."
    )]
    pub jwt_expiry: Option<usize>,

    /// Enable verbose logging.
    #[clap(short, long, help = "Enable verbose logging.")]
    pub verbose: bool,

    /// Enable rate limiting.
    #[clap(long, help = "Enable rate limiting.")]
    pub rate_limit: bool,

    /// Maximum number of requests to allow over --rate-limit-window..
    #[clap(
        long,
        help = "Maximum number of requests to allow over --rate-limit-window.."
    )]
    pub rate_limit_request_count: Option<u64>,

    /// Number of seconds over which to allow --rate-limit-rps.
    #[clap(long, help = "Number of seconds over which to allow --rate-limit-rps.")]
    pub rate_limit_window_size: Option<u64>,

    /// Allow the web server to accept raw SQL queries.
    #[clap(long, help = "Allow the web server to accept raw SQL queries.")]
    pub accept_sql_queries: bool,
}<|MERGE_RESOLUTION|>--- conflicted
+++ resolved
@@ -192,7 +192,6 @@
     #[clap(long, help = "Amount of blocks to return in a request to a Fuel node.", default_value_t = defaults::NODE_BLOCK_PAGE_SIZE)]
     pub block_page_size: usize,
 
-<<<<<<< HEAD
     /// Store blocks in the database and use these stored blocks to fast-forward an indexer starting up.
     #[clap(
         long,
@@ -206,14 +205,13 @@
         help = "Remove all stored blocks. Use this flag together with --enable-block-store to redownload block data afresh."
     )]
     pub remove_stored_blocks: bool,
-=======
+
     /// Allow missing blocks or non-sequential block processing.
     #[clap(
         long,
         help = "Allow missing blocks or non-sequential block processing."
     )]
     pub allow_non_sequential_blocks: bool,
->>>>>>> 3052b238
 }
 
 #[derive(Debug, Parser, Clone)]
