use crate::{types::*, IndexerConnection};
use fuel_indexer_postgres as postgres;
use sqlx::types::JsonValue;

pub async fn graph_root_latest(
    conn: &mut IndexerConnection,
    namespace: &str,
    identifier: &str,
) -> sqlx::Result<GraphRoot> {
    match conn {
        IndexerConnection::Postgres(ref mut c) => {
            postgres::graph_root_latest(c, namespace, identifier).await
        }
    }
}

pub async fn new_graph_root(
    conn: &mut IndexerConnection,
    root: NewGraphRoot,
) -> sqlx::Result<usize> {
    match conn {
        IndexerConnection::Postgres(ref mut c) => postgres::new_graph_root(c, root).await,
    }
}

pub async fn type_id_list_by_name(
    conn: &mut IndexerConnection,
    name: &str,
    version: &str,
    identifier: &str,
) -> sqlx::Result<Vec<TypeId>> {
    match conn {
        IndexerConnection::Postgres(ref mut c) => {
            postgres::type_id_list_by_name(c, name, version, identifier).await
        }
    }
}

pub async fn type_id_latest(
    conn: &mut IndexerConnection,
    schema_name: &str,
    identifier: &str,
) -> sqlx::Result<String> {
    match conn {
        IndexerConnection::Postgres(ref mut c) => {
            postgres::type_id_latest(c, schema_name, identifier).await
        }
    }
}

pub async fn type_id_insert(
    conn: &mut IndexerConnection,
    type_ids: Vec<TypeId>,
) -> sqlx::Result<usize> {
    match conn {
        IndexerConnection::Postgres(ref mut c) => {
            postgres::type_id_insert(c, type_ids).await
        }
    }
}

pub async fn schema_exists(
    conn: &mut IndexerConnection,
    namespace: &str,
    identifier: &str,
    version: &str,
) -> sqlx::Result<bool> {
    match conn {
        IndexerConnection::Postgres(ref mut c) => {
            postgres::schema_exists(c, namespace, identifier, version).await
        }
    }
}

pub async fn new_column_insert(
    conn: &mut IndexerConnection,
    cols: Vec<NewColumn>,
) -> sqlx::Result<usize> {
    match conn {
        IndexerConnection::Postgres(ref mut c) => {
            postgres::new_column_insert(c, cols).await
        }
    }
}

pub async fn list_column_by_id(
    conn: &mut IndexerConnection,
    col_id: i64,
) -> sqlx::Result<Vec<Columns>> {
    match conn {
        IndexerConnection::Postgres(ref mut c) => {
            postgres::list_column_by_id(c, col_id).await
        }
    }
}

pub async fn columns_get_schema(
    conn: &mut IndexerConnection,
    name: &str,
    identifier: &str,
    version: &str,
) -> sqlx::Result<Vec<ColumnInfo>> {
    match conn {
        IndexerConnection::Postgres(ref mut c) => {
            postgres::columns_get_schema(c, name, identifier, version).await
        }
    }
}

pub async fn put_object(
    conn: &mut IndexerConnection,
    query: String,
    bytes: Vec<u8>,
) -> sqlx::Result<usize> {
    match conn {
        IndexerConnection::Postgres(ref mut c) => {
            postgres::put_object(c, query, bytes).await
        }
    }
}

pub async fn get_object(
    conn: &mut IndexerConnection,
    query: String,
) -> sqlx::Result<Vec<u8>> {
    match conn {
        IndexerConnection::Postgres(ref mut c) => postgres::get_object(c, query).await,
    }
}

pub async fn run_query(
    conn: &mut IndexerConnection,
    query: String,
) -> sqlx::Result<JsonValue> {
    match conn {
        IndexerConnection::Postgres(ref mut c) => postgres::run_query(c, query).await,
    }
}

pub async fn execute_query(
    conn: &mut IndexerConnection,
    query: String,
) -> sqlx::Result<usize> {
    match conn {
        IndexerConnection::Postgres(ref mut c) => postgres::execute_query(c, query).await,
    }
}

pub async fn root_columns_list_by_id(
    conn: &mut IndexerConnection,
    root_id: i64,
) -> sqlx::Result<Vec<RootColumns>> {
    match conn {
        IndexerConnection::Postgres(ref mut c) => {
            postgres::root_columns_list_by_id(c, root_id).await
        }
    }
}

pub async fn new_root_columns(
    conn: &mut IndexerConnection,
    cols: Vec<NewRootColumns>,
) -> sqlx::Result<usize> {
    match conn {
        IndexerConnection::Postgres(ref mut c) => {
            postgres::new_root_columns(c, cols).await
        }
    }
}

pub async fn indexer_is_registered(
    conn: &mut IndexerConnection,
    namespace: &str,
    identifier: &str,
) -> sqlx::Result<Option<RegisteredIndex>> {
    match conn {
        IndexerConnection::Postgres(ref mut c) => {
            postgres::indexer_is_registered(c, namespace, identifier).await
        }
    }
}

pub async fn register_indexer(
    conn: &mut IndexerConnection,
    namespace: &str,
    identifier: &str,
    pubkey: Option<&str>,
) -> sqlx::Result<RegisteredIndex> {
    match conn {
        IndexerConnection::Postgres(ref mut c) => {
            postgres::register_indexer(c, namespace, identifier, pubkey).await
        }
    }
}

pub async fn all_registered_indexers(
    conn: &mut IndexerConnection,
) -> sqlx::Result<Vec<RegisteredIndex>> {
    match conn {
        IndexerConnection::Postgres(ref mut c) => {
            postgres::all_registered_indexers(c).await
        }
    }
}

pub async fn indexer_asset_version(
    conn: &mut IndexerConnection,
    index_id: &i64,
    asset_type: &IndexAssetType,
) -> sqlx::Result<i64> {
    match conn {
        IndexerConnection::Postgres(ref mut c) => {
            postgres::indexer_asset_version(c, index_id, asset_type).await
        }
    }
}

pub async fn register_indexer_asset(
    conn: &mut IndexerConnection,
    namespace: &str,
    identifier: &str,
    bytes: Vec<u8>,
    asset_type: IndexAssetType,
    pubkey: Option<&str>,
) -> sqlx::Result<IndexAsset> {
    match conn {
        IndexerConnection::Postgres(ref mut c) => {
            postgres::register_indexer_asset(
                c, namespace, identifier, bytes, asset_type, pubkey,
            )
            .await
        }
    }
}

pub async fn latest_asset_for_indexer(
    conn: &mut IndexerConnection,
    index_id: &i64,
    asset_type: IndexAssetType,
) -> sqlx::Result<IndexAsset> {
    match conn {
        IndexerConnection::Postgres(ref mut c) => {
            postgres::latest_asset_for_indexer(c, index_id, asset_type).await
        }
    }
}

pub async fn latest_assets_for_indexer(
    conn: &mut IndexerConnection,
    index_id: &i64,
) -> sqlx::Result<IndexAssetBundle> {
    match conn {
        IndexerConnection::Postgres(ref mut c) => {
            postgres::latest_assets_for_indexer(c, index_id).await
        }
    }
}

pub async fn last_block_height_for_indexer(
    conn: &mut IndexerConnection,
    namespace: &str,
    identifier: &str,
) -> sqlx::Result<u64> {
    match conn {
        IndexerConnection::Postgres(ref mut c) => {
            postgres::last_block_height_for_indexer(c, namespace, identifier).await
        }
    }
}

pub async fn asset_already_exists(
    conn: &mut IndexerConnection,
    asset_type: &IndexAssetType,
    bytes: &Vec<u8>,
    index_id: &i64,
) -> sqlx::Result<Option<IndexAsset>> {
    match conn {
        IndexerConnection::Postgres(ref mut c) => {
            postgres::asset_already_exists(c, asset_type, bytes, index_id).await
        }
    }
}

pub async fn get_indexer_id(
    conn: &mut IndexerConnection,
    namespace: &str,
    identifier: &str,
) -> sqlx::Result<i64> {
    match conn {
        IndexerConnection::Postgres(ref mut c) => {
            postgres::get_indexer_id(c, namespace, identifier).await
        }
    }
}

pub async fn penultimate_asset_for_indexer(
    conn: &mut IndexerConnection,
    namespace: &str,
    identifier: &str,
    asset_type: IndexAssetType,
) -> sqlx::Result<IndexAsset> {
    match conn {
        IndexerConnection::Postgres(ref mut c) => {
            postgres::penultimate_asset_for_indexer(c, namespace, identifier, asset_type)
                .await
        }
    }
}

pub async fn start_transaction(conn: &mut IndexerConnection) -> sqlx::Result<usize> {
    match conn {
        IndexerConnection::Postgres(ref mut c) => postgres::start_transaction(c).await,
    }
}

pub async fn commit_transaction(conn: &mut IndexerConnection) -> sqlx::Result<usize> {
    match conn {
        IndexerConnection::Postgres(ref mut c) => postgres::commit_transaction(c).await,
    }
}

pub async fn revert_transaction(conn: &mut IndexerConnection) -> sqlx::Result<usize> {
    match conn {
        IndexerConnection::Postgres(ref mut c) => postgres::revert_transaction(c).await,
    }
}

pub async fn run_migration(conn: &mut IndexerConnection) -> sqlx::Result<()> {
    match conn {
        IndexerConnection::Postgres(ref mut c) => postgres::run_migration(c).await,
    }
}

pub async fn remove_indexer(
    conn: &mut IndexerConnection,
    namespace: &str,
    identifier: &str,
) -> sqlx::Result<()> {
    match conn {
        IndexerConnection::Postgres(ref mut c) => {
            postgres::remove_indexer(c, namespace, identifier).await
        }
    }
}

<<<<<<< HEAD
pub async fn remove_last_indexer_version(
=======
pub async fn remove_latest_assets_for_indexer(
>>>>>>> 61c690ab
    conn: &mut IndexerConnection,
    namespace: &str,
    identifier: &str,
) -> sqlx::Result<()> {
    match conn {
        IndexerConnection::Postgres(ref mut c) => {
<<<<<<< HEAD
            postgres::remove_last_indexer_version(c, namespace, identifier).await
=======
            postgres::remove_latest_assets_for_indexer(c, namespace, identifier).await
>>>>>>> 61c690ab
        }
    }
}

pub async fn remove_asset_by_version(
    conn: &mut IndexerConnection,
    index_id: &i64,
    version: &i32,
    asset_type: IndexAssetType,
) -> sqlx::Result<()> {
    match conn {
        IndexerConnection::Postgres(ref mut c) => {
            postgres::remove_asset_by_version(c, index_id, version, asset_type).await
        }
    }
}

pub async fn create_nonce(conn: &mut IndexerConnection) -> sqlx::Result<Nonce> {
    match conn {
        IndexerConnection::Postgres(ref mut c) => postgres::create_nonce(c).await,
    }
}

pub async fn get_nonce(conn: &mut IndexerConnection, uid: &str) -> sqlx::Result<Nonce> {
    match conn {
        IndexerConnection::Postgres(ref mut c) => postgres::get_nonce(c, uid).await,
    }
}

pub async fn delete_nonce(
    conn: &mut IndexerConnection,
    nonce: &Nonce,
) -> sqlx::Result<()> {
    match conn {
        IndexerConnection::Postgres(ref mut c) => postgres::delete_nonce(c, nonce).await,
    }
}<|MERGE_RESOLUTION|>--- conflicted
+++ resolved
@@ -343,22 +343,14 @@
     }
 }
 
-<<<<<<< HEAD
 pub async fn remove_last_indexer_version(
-=======
-pub async fn remove_latest_assets_for_indexer(
->>>>>>> 61c690ab
     conn: &mut IndexerConnection,
     namespace: &str,
     identifier: &str,
 ) -> sqlx::Result<()> {
     match conn {
         IndexerConnection::Postgres(ref mut c) => {
-<<<<<<< HEAD
             postgres::remove_last_indexer_version(c, namespace, identifier).await
-=======
-            postgres::remove_latest_assets_for_indexer(c, namespace, identifier).await
->>>>>>> 61c690ab
         }
     }
 }
