--- conflicted
+++ resolved
@@ -733,14 +733,8 @@
     namespace: &str,
     identifier: &str,
 ) -> sqlx::Result<()> {
-<<<<<<< HEAD
     #[cfg(feature = "metrics")]
-    METRICS.db.postgres.remove_indexer_calls.inc();
-
-    let index_id = index_id_for(conn, namespace, identifier).await?;
-=======
     let index_id = get_indexer_id(conn, namespace, identifier).await?;
->>>>>>> 61c690ab
 
     execute_query(
         conn,
@@ -769,16 +763,14 @@
     Ok(())
 }
 
-<<<<<<< HEAD
+#[cfg_attr(feature = "metrics", metrics)]
 pub async fn remove_last_indexer_version(
     conn: &mut PoolConnection<Postgres>,
     namespace: &str,
     identifier: &str,
 ) -> sqlx::Result<()> {
     #[cfg(feature = "metrics")]
-    METRICS.db.postgres.remove_previous_indexer_calls.inc();
-
-    let index_id = index_id_for(conn, namespace, identifier).await?;
+    let index_id = get_indexer_id(conn, namespace, identifier).await?;
     let index_id = index_id - 1;
 
     execute_query(
@@ -802,9 +794,6 @@
     Ok(())
 }
 
-=======
-#[cfg_attr(feature = "metrics", metrics)]
->>>>>>> 61c690ab
 pub async fn remove_asset_by_version(
     conn: &mut PoolConnection<Postgres>,
     index_id: &i64,
