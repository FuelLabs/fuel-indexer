use crate::{
    api::{ApiError, ApiResult, HttpError},
    models::{QueryResponse, VerifySignatureRequest},
};
use async_graphql::http::{playground_source, GraphQLPlaygroundConfig};
use async_graphql_axum::GraphQLRequest;
use async_std::sync::{Arc, RwLock};
use axum::{
    body::Body,
    extract::{multipart::Multipart, Extension, Json, Path},
    http::StatusCode,
    response::{IntoResponse, Response},
};
use fuel_crypto::{Message, Signature};
use fuel_indexer_database::{
    queries,
    types::{IndexAsset, IndexAssetType},
    IndexerConnectionPool,
};
use fuel_indexer_graphql::graphql::GraphqlQueryBuilder;
use fuel_indexer_lib::{
    config::{
        auth::{AuthenticationStrategy, Claims},
        IndexerConfig,
    },
    defaults,
    utils::{
        AssetReloadRequest, FuelNodeHealthResponse, IndexRevertRequest, IndexStopRequest,
        ServiceRequest, ServiceStatus,
    },
};
use fuel_indexer_schema::db::{manager::SchemaManager, tables::Schema};
use hyper::Client;
use hyper_rustls::HttpsConnectorBuilder;
use jsonwebtoken::{encode, EncodingKey, Header};
use serde_json::{json, Value};
use std::{
    convert::From,
    str::FromStr,
    time::{Instant, SystemTime, UNIX_EPOCH},
};
use tokio::sync::mpsc::Sender;
use tracing::error;

#[cfg(feature = "metrics")]
use fuel_indexer_metrics::encode_metrics_response;

#[cfg(feature = "metrics")]
use http::Request;

pub(crate) async fn query_graph(
    Path((namespace, identifier)): Path<(String, String)>,
    Extension(pool): Extension<IndexerConnectionPool>,
    Extension(manager): Extension<Arc<RwLock<SchemaManager>>>,
    req: GraphQLRequest,
) -> ApiResult<axum::Json<Value>> {
    match manager
        .read()
        .await
        .load_schema(&namespace, &identifier)
        .await
    {
        Ok(schema) => match run_query(req.into_inner().query, schema, &pool).await {
            Ok(query_res) => Ok(axum::Json(query_res)),
            Err(e) => {
                error!("query_graph error: {e}");
                Err(e)
            }
        },
        Err(_e) => Err(ApiError::Http(HttpError::NotFound(format!(
            "The graph '{namespace}.{identifier}' was not found."
        )))),
    }
}

pub(crate) async fn get_fuel_status(config: &IndexerConfig) -> ServiceStatus {
    let https = HttpsConnectorBuilder::new()
        .with_native_roots()
        .https_or_http()
        .enable_http1()
        .enable_http2()
        .build();

    let client = Client::builder().build::<_, hyper::Body>(https);
    match client
        .get(config.to_owned().fuel_node.health_check_uri())
        .await
    {
        Ok(r) => {
            let body_bytes = hyper::body::to_bytes(r.into_body())
                .await
                .unwrap_or_default();

            let fuel_node_health: FuelNodeHealthResponse =
                serde_json::from_slice(&body_bytes).unwrap_or_default();

            ServiceStatus::from(fuel_node_health)
        }
        Err(e) => {
            error!("Failed to fetch fuel /health status: {e}.");
            ServiceStatus::NotOk
        }
    }
}

pub(crate) async fn health_check(
    Extension(config): Extension<IndexerConfig>,
    Extension(pool): Extension<IndexerConnectionPool>,
    Extension(start_time): Extension<Arc<Instant>>,
) -> ApiResult<axum::Json<Value>> {
    let db_status = pool.is_connected().await.unwrap_or(ServiceStatus::NotOk);
    let uptime = start_time.elapsed().as_secs().to_string();
    let fuel_core_status = get_fuel_status(&config).await;

    Ok(Json(json!({
        "fuel_core_status": fuel_core_status,
        "uptime(seconds)": uptime,
        "database_status": db_status,
    })))
}

pub(crate) async fn stop_indexer(
    Path((namespace, identifier)): Path<(String, String)>,
    Extension(tx): Extension<Sender<ServiceRequest>>,
    Extension(pool): Extension<IndexerConnectionPool>,
    Extension(claims): Extension<Claims>,
    params: Query<IndexerQueryParams>,
) -> ApiResult<axum::Json<Value>> {
    if claims.is_unauthenticated() {
        return Err(ApiError::Http(HttpError::Unauthorized));
    }

    if params.stop_previous.unwrap_or(false) {
        let mut conn = pool.acquire().await?;
        let _ = queries::start_transaction(&mut conn).await?;

        if let Err(e) =
            queries::remove_previous_indexer(&mut conn, &namespace, &identifier).await
        {
            queries::revert_transaction(&mut conn).await?;

            error!("Failed to remove Indexer({namespace}.{identifier}): {e}");

            return Err(ApiError::Sqlx(sqlx::Error::RowNotFound));
        }

        queries::commit_transaction(&mut conn).await?;

        return Ok(Json(json!({
            "success": "true"
        })));
    }

    let mut conn = pool.acquire().await?;

    let _ = queries::start_transaction(&mut conn).await?;

    if let Err(e) = queries::remove_indexer(&mut conn, &namespace, &identifier).await {
        queries::revert_transaction(&mut conn).await?;

        error!("Failed to remove Indexer({namespace}.{identifier}): {e}");

        return Err(ApiError::Sqlx(sqlx::Error::RowNotFound));
    }

    queries::commit_transaction(&mut conn).await?;

    tx.send(ServiceRequest::IndexStop(IndexStopRequest {
        namespace,
        identifier,
    }))
    .await?;

    Ok(Json(json!({
        "success": "true"
    })))
}

pub(crate) async fn revert_indexer(
    Path((namespace, identifier)): Path<(String, String)>,
    Extension(tx): Extension<Sender<ServiceRequest>>,
    Extension(pool): Extension<IndexerConnectionPool>,
    Extension(claims): Extension<Claims>,
) -> ApiResult<axum::Json<Value>> {
    if claims.is_unauthenticated() {
        return Err(ApiError::Http(HttpError::Unauthorized));
    }

    let mut conn = pool.acquire().await?;
    let asset = queries::penultimate_asset_for_index(
        &mut conn,
        &namespace,
        &identifier,
        IndexAssetType::Wasm,
    )
    .await?;

    tx.send(ServiceRequest::IndexRevert(IndexRevertRequest {
        penultimate_asset_id: asset.id,
        penultimate_asset_bytes: asset.bytes,
        namespace,
        identifier,
    }))
    .await?;

    Ok(Json(json!({
        "success": "true"
    })))
}

pub(crate) async fn register_indexer_assets(
    Path((namespace, identifier)): Path<(String, String)>,
    Extension(tx): Extension<Sender<ServiceRequest>>,
    Extension(schema_manager): Extension<Arc<RwLock<SchemaManager>>>,
    Extension(claims): Extension<Claims>,
    Extension(pool): Extension<IndexerConnectionPool>,
    multipart: Option<Multipart>,
) -> ApiResult<axum::Json<Value>> {
    if claims.is_unauthenticated() {
        return Err(ApiError::Http(HttpError::Unauthorized));
    }

    let mut assets: Vec<IndexAsset> = Vec::new();

    if let Some(mut multipart) = multipart {
        let mut conn = pool.acquire().await?;

        let _ = queries::start_transaction(&mut conn).await?;

        while let Some(field) = multipart.next_field().await.unwrap() {
            let name = field.name().unwrap_or("").to_string();
            let data = field.bytes().await.unwrap_or_default();
<<<<<<< HEAD

            if params.stop_previous.unwrap_or(false) {
                let _ = remove_indexer(
                    Path((namespace.clone(), identifier.clone())),
                    Extension(tx.clone()),
                    Extension(pool.clone()),
                    Extension(claims.clone()),
                    params.clone(),
                )
                .await?;
                println!("Removed previous indexer");
            }

=======
>>>>>>> 3cb85514
            let asset_type =
                IndexAssetType::from_str(&name).expect("Invalid asset type.");

            let asset: IndexAsset = match asset_type {
                IndexAssetType::Wasm | IndexAssetType::Manifest => {
                    queries::register_index_asset(
                        &mut conn,
                        &namespace,
                        &identifier,
                        data.to_vec(),
                        asset_type,
                        Some(&claims.sub),
                    )
                    .await?
                }
                IndexAssetType::Schema => {
                    match queries::register_index_asset(
                        &mut conn,
                        &namespace,
                        &identifier,
                        data.to_vec(),
                        IndexAssetType::Schema,
                        Some(&claims.sub),
                    )
                    .await
                    {
                        Ok(result) => {
                            schema_manager
                                .write()
                                .await
                                .new_schema(
                                    &namespace,
                                    &identifier,
                                    &String::from_utf8_lossy(&data),
                                    &mut conn,
                                )
                                .await?;

                            result
                        }
                        Err(e) => {
                            return Err(e.into());
                        }
                    }
                }
            };

            assets.push(asset);
        }

        let _ = queries::commit_transaction(&mut conn).await?;

        tx.send(ServiceRequest::AssetReload(AssetReloadRequest {
            namespace,
            identifier,
        }))
        .await?;

        return Ok(Json(json!({
            "success": "true",
            "assets": assets,
        })));
    }

    Err(ApiError::default())
}

pub(crate) async fn get_nonce(
    Extension(pool): Extension<IndexerConnectionPool>,
) -> ApiResult<axum::Json<Value>> {
    let mut conn = pool.acquire().await?;
    let nonce = queries::create_nonce(&mut conn).await?;

    Ok(Json(json!(nonce)))
}

pub(crate) async fn verify_signature(
    Extension(config): Extension<IndexerConfig>,
    Extension(pool): Extension<IndexerConnectionPool>,
    Json(payload): Json<VerifySignatureRequest>,
) -> ApiResult<axum::Json<Value>> {
    if config.authentication.enabled {
        let mut conn = pool.acquire().await?;
        match config.authentication.strategy {
            Some(AuthenticationStrategy::JWT) => {
                let nonce = queries::get_nonce(&mut conn, &payload.message).await?;

                if nonce.is_expired() {
                    return Err(ApiError::Http(HttpError::Unauthorized));
                }

                let buff: [u8; 64] = hex::decode(&payload.signature)?
                    .try_into()
                    .unwrap_or([0u8; 64]);
                let sig = Signature::from_bytes(buff);
                let msg = Message::new(payload.message);
                let pk = sig.recover(&msg)?;

                let now = SystemTime::now()
                    .duration_since(UNIX_EPOCH)
                    .unwrap()
                    .as_secs() as usize;

                let claims = Claims {
                    sub: pk.to_string(),
                    iss: config.authentication.jwt_issuer.unwrap_or_default(),
                    iat: now,
                    exp: now
                        + config
                            .authentication
                            .jwt_expiry
                            .unwrap_or(defaults::JWT_EXPIRY_SECS),
                };

                if let Err(e) = sig.verify(&pk, &msg) {
                    error!("Failed to verify signature: {e}.");
                    return Err(ApiError::FuelCrypto(e));
                }

                let token = encode(
                    &Header::default(),
                    &claims,
                    &EncodingKey::from_secret(
                        config
                            .authentication
                            .jwt_secret
                            .unwrap_or_default()
                            .as_ref(),
                    ),
                )?;

                queries::delete_nonce(&mut conn, &nonce).await?;

                return Ok(Json(json!({ "token": token })));
            }
            _ => {
                error!("Unsupported authentication strategy.");
                unimplemented!();
            }
        }
    }
    unreachable!();
}

pub async fn run_query(
    query: String,
    schema: Schema,
    pool: &IndexerConnectionPool,
) -> ApiResult<Value> {
    let builder = GraphqlQueryBuilder::new(&schema, &query)?;
    let query = builder.build()?;

    let queries = query.as_sql(&schema, pool.database_type())?.join(";\n");

    let mut conn = pool.acquire().await?;

    match queries::run_query(&mut conn, queries).await {
        Ok(ans) => {
            let ans_json: Value = serde_json::from_value(ans)?;

            // If the response is paginated, remove the array wrapping.
            if ans_json[0].get("page_info").is_some() {
                Ok(serde_json::json!(QueryResponse {
                    data: ans_json[0].clone()
                }))
            } else {
                Ok(serde_json::json!(QueryResponse { data: ans_json }))
            }
        }
        Err(e) => {
            error!("Error querying database: {e}.");
            Err(e.into())
        }
    }
}

pub async fn gql_playground(
    Path((namespace, identifier)): Path<(String, String)>,
) -> ApiResult<impl IntoResponse> {
    let html = playground_source(
        GraphQLPlaygroundConfig::new(&format!("/api/graph/{namespace}/{identifier}"))
            .with_setting("scehma.polling.enable", false),
    );

    let response = Response::builder()
        .status(StatusCode::OK)
        .header(http::header::CONTENT_TYPE, "text/html; charset=utf-8")
        .body(Body::from(html))?;

    Ok(response)
}

#[cfg(feature = "metrics")]
pub async fn metrics(_req: Request<Body>) -> impl IntoResponse {
    encode_metrics_response()
}<|MERGE_RESOLUTION|>--- conflicted
+++ resolved
@@ -230,7 +230,6 @@
         while let Some(field) = multipart.next_field().await.unwrap() {
             let name = field.name().unwrap_or("").to_string();
             let data = field.bytes().await.unwrap_or_default();
-<<<<<<< HEAD
 
             if params.stop_previous.unwrap_or(false) {
                 let _ = remove_indexer(
@@ -244,8 +243,6 @@
                 println!("Removed previous indexer");
             }
 
-=======
->>>>>>> 3cb85514
             let asset_type =
                 IndexAssetType::from_str(&name).expect("Invalid asset type.");
 
