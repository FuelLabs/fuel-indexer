--- conflicted
+++ resolved
@@ -158,7 +158,6 @@
 }
 
 #[derive(Deserialize, Serialize, Debug, Clone)]
-<<<<<<< HEAD
 pub struct Panic {
     pub contract_id: ContractId,
     pub reason: PanicReason,
@@ -167,7 +166,9 @@
 impl NativeFuelType for Panic {
     fn type_id() -> usize {
         type_id(FUEL_TYPES_NAMESPACE, "Panic") as usize
-=======
+    }
+}
+
 pub struct Revert {
     pub contract_id: ContractId,
     pub error_val: u64,
@@ -176,6 +177,5 @@
 impl NativeFuelType for Revert {
     fn type_id() -> usize {
         type_id(FUEL_TYPES_NAMESPACE, "Revert") as usize
->>>>>>> bd22f74d
     }
 }