--- conflicted
+++ resolved
@@ -132,11 +132,8 @@
             "ScriptResult" => quote! { abi::ScriptResult },
             "Transfer" => quote! { abi::Transfer },
             "TransferOut" => quote! { abi::TransferOut },
-<<<<<<< HEAD
             "Panic" => quote! { abi::Panic },
-=======
             "Revert" => quote! { abi::Revert },
->>>>>>> bd22f74d
             o if o.starts_with("str[") => quote! { String },
             o => {
                 proc_macro_error::abort_call_site!(
