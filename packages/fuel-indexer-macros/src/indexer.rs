use crate::{
    constant::*, helpers::*, native::handler_block_native, parse::IndexerConfig,
    schema::process_graphql_schema, wasm::handler_block_wasm,
};
use fuel_abi_types::program_abi::TypeDeclaration;
use fuel_indexer_lib::{manifest::Manifest, utils::local_repository_root};
use fuel_indexer_types::{abi, type_id};
use fuels_code_gen::{Abigen, AbigenTarget, ProgramType};
use fuels_core::function_selector::resolve_fn_selector;
use fuels_types::param_types::ParamType;
use proc_macro::TokenStream;
use quote::quote;
use std::collections::{HashMap, HashSet};
use std::path::{Path, PathBuf};
use syn::{parse_macro_input, FnArg, Item, ItemMod, PatType, Type};

fn process_fn_items(
    manifest: &Manifest,
    abi_path: Option<String>,
    indexer_module: ItemMod,
) -> (proc_macro2::TokenStream, proc_macro2::TokenStream) {
    let is_native = manifest.is_native();
    if indexer_module.content.is_none()
        || indexer_module
            .content
            .as_ref()
            .expect("Could not parse function input contents.")
            .1
            .is_empty()
    {
        proc_macro_error::abort_call_site!(
            "No module body, must specify at least one handler function."
        )
    }

    let abi = get_json_abi(abi_path);

    let mut decoded_abi_types = HashSet::new();
    let mut abi_dispatchers = Vec::new();

    let funcs = abi.clone().unwrap_or_default().functions;
    let abi_types = abi.clone().unwrap_or_default().types;
    let abi_log_types = abi.clone().unwrap_or_default().logged_types;
    let abi_msg_types = abi.unwrap_or_default().messages_types;
    let fuel_types = FUEL_PRIMITIVES
        .iter()
        .map(|x| {
            let type_id = type_id(abi::FUEL_TYPES_NAMESPACE, x) as usize;
            let typ = TypeDeclaration {
                type_id,
                type_field: x.to_string(),
                components: None,
                type_parameters: None,
            };
            (typ.type_id, typ)
        })
        .collect::<HashMap<usize, TypeDeclaration>>();

    let mut type_ids = FUEL_PRIMITIVES
        .iter()
        .map(|x| {
            (
                x.to_string(),
                type_id(abi::FUEL_TYPES_NAMESPACE, x) as usize,
            )
        })
        .collect::<HashMap<String, usize>>();

    let abi_types_tyid = abi_types
        .iter()
        .filter(|typ| {
            if is_ignored_type(typ) {
                return false;
            }
            true
        })
        .map(|typ| (typ.type_id, typ.clone()))
        .collect::<HashMap<usize, TypeDeclaration>>();

    let log_type_decoders = abi_log_types
        .iter()
        .flatten()
        .map(|typ| {
            let ty_id = typ.application.type_id;
            let log_id = typ.log_id as usize;

            quote! {
                #log_id => {
                    self.decode_type(#ty_id, data);
                }
            }
        })
        .collect::<Vec<proc_macro2::TokenStream>>();

    let message_types_decoders = abi_msg_types
        .iter()
        .flatten()
        .map(|typ| {
            let message_id = typ.message_id;
            let ty_id = typ.application.type_id;

            quote! {
                #message_id => {
                    self.decode_type(#ty_id, data.data.clone());
                }
            }
        })
        .chain(
            vec![quote! {
                u64::MAX => {
                    {}
                }
            }]
            .into_iter(),
        )
        .collect::<Vec<proc_macro2::TokenStream>>();

    let abi_type_decoders = abi_types
        .iter()
        .filter_map(|typ| {
            if is_non_decodable_type(typ) {
                return None;
            }

            let name = typ.rust_type_ident();
            let ty = typ.rust_type_token();

            if is_fuel_primitive(&ty) {
                proc_macro_error::abort_call_site!("'{}' is a reserved Fuel type.", ty)
            }

            type_ids.insert(ty.to_string(), typ.type_id);
            decoded_abi_types.insert(typ.type_id);

            Some(decode_snippet(typ.type_id, &ty, &name))
        })
        .collect::<Vec<proc_macro2::TokenStream>>();

    let fuel_type_decoders = fuel_types
        .values()
        .map(|typ| {
            let name = typ.rust_type_ident();
            let ty = typ.rust_type_token();

            type_ids.insert(ty.to_string(), typ.type_id);
            decoded_abi_types.insert(typ.type_id);

            decode_snippet(typ.type_id, &ty, &name)
        })
        .collect::<Vec<proc_macro2::TokenStream>>();

    let decoders = [fuel_type_decoders, abi_type_decoders].concat();

    let abi_struct_fields = abi_types
        .iter()
        .filter_map(|typ| {
            if is_non_decodable_type(typ) {
                return None;
            }

            let name = typ.rust_type_ident();
            let ty = typ.rust_type_token();

            if is_fuel_primitive(&ty) {
                proc_macro_error::abort_call_site!("'{}' is a reserved Fuel type.", ty)
            }

            type_ids.insert(ty.to_string(), typ.type_id);
            decoded_abi_types.insert(typ.type_id);

            Some(quote! {
                #name: Vec<#ty>
            })
        })
        .collect::<Vec<proc_macro2::TokenStream>>();

    let fuel_struct_fields = fuel_types
        .iter()
        .filter_map(|(_ty_id, typ)| {
            if is_non_decodable_type(typ) {
                return None;
            }

            let name = typ.rust_type_ident();
            let ty = typ.rust_type_token();

            type_ids.insert(ty.to_string(), typ.type_id);
            decoded_abi_types.insert(typ.type_id);

            Some(quote! {
                #name: Vec<#ty>
            })
        })
        .collect::<Vec<proc_macro2::TokenStream>>();

    let decoder_struct_fields = [abi_struct_fields, fuel_struct_fields].concat();

    let abi_selectors = funcs
        .iter()
        .map(|function| {
            let params: Vec<ParamType> = function
                .inputs
                .iter()
                .map(|x| {
                    ParamType::try_from_type_application(x, &abi_types_tyid)
                        .expect("Could not derive TypeApplication param types.")
                })
                .collect();
            let sig = resolve_fn_selector(&function.name, &params[..]);
            let selector = u64::from_be_bytes(sig);
            let ty_id = function.output.type_id;

            quote! {
                #selector => #ty_id,
            }
        })
        .collect::<Vec<proc_macro2::TokenStream>>();

    let abi_selectors_to_fn_names = funcs
        .iter()
        .map(|function| {
            let params: Vec<ParamType> = function
                .inputs
                .iter()
                .map(|x| {
                    ParamType::try_from_type_application(x, &abi_types_tyid)
                        .expect("Could not derive TypeApplication param types.")
                })
                .collect();
            let sig = resolve_fn_selector(&function.name, &params[..]);
            let fn_name = function.name.clone();
            let selector = u64::from_be_bytes(sig);

            quote! {
               #selector => #fn_name.to_string(),
            }
        })
        .collect::<Vec<proc_macro2::TokenStream>>();

    let contents = indexer_module
        .content
        .expect("Could not parse input content.")
        .1;

    let mut handler_fns = Vec::with_capacity(contents.len());

    let start_block = match manifest.start_block {
        Some(start_block) => {
            quote! {
                if block.height < #start_block {
                    continue;
                }
            }
        }
        None => quote! {},
    };

    let contract = match &manifest.contract_id {
        Some(contract_id) => {
            quote! {
                let manifest_contract_id = Bech32ContractId::from_str(#contract_id).expect("Failed to parse manifest 'contract_id' as Bech32ContractId");
                let receipt_contract_id = Bech32ContractId::from(id);
                if receipt_contract_id != manifest_contract_id {
                    Logger::info("Not subscribed to this contract. Will skip this receipt event. <('-'<)");
                    continue;
                }
            }
        }
        None => quote! {},
    };

    let asyncness = if is_native {
        quote! {async}
    } else {
        quote! {}
    };
    let awaitness = if is_native {
        quote! {.await}
    } else {
        quote! {}
    };

    for item in contents {
        match item {
            Item::Fn(fn_item) => {
                let mut input_checks = Vec::new();
                let mut arg_list = Vec::new();

                for inp in &fn_item.sig.inputs {
                    match inp {
                        FnArg::Receiver(_) => {
                            proc_macro_error::abort_call_site!(
                                "`self` argument not allowed in handler function."
                            )
                        }
                        FnArg::Typed(PatType { ty, .. }) => {
                            if let Type::Path(path) = &**ty {
                                let path = path
                                    .path
                                    .segments
                                    .last()
                                    .expect("Could not get last path segment.");

                                let path_ident = path.ident.to_string();
                                let name = decoded_ident(&path_ident);

                                if !type_ids.contains_key(&path_ident) {
                                    proc_macro_error::abort_call_site!(
                                        "Type with ident '{:?}' not defined in the ABI.",
                                        path.ident
                                    );
                                };

                                if DISALLOWED_ABI_JSON_TYPES.contains(path_ident.as_str())
                                {
                                    proc_macro_error::abort_call_site!(
                                        "Type with ident '{:?}' is not currently supported.",
                                        path.ident
                                    )
                                }

                                input_checks.push(quote! { self.#name.len() > 0 });

                                arg_list.push(quote! { self.#name[0].clone() });
                            } else {
                                proc_macro_error::abort_call_site!(
                                    "Arguments must be types defined in the ABI."
                                )
                            }
                        }
                    }
                }

                let fn_name = &fn_item.sig.ident;

                abi_dispatchers.push(quote! {
                    if ( #(#input_checks)&&* ) {
                        #fn_name(#(#arg_list),*)#awaitness;
                    }
                });

                handler_fns.push(fn_item);
            }
            i => {
                proc_macro_error::abort_call_site!(
                    "Unsupported item in indexer module '{:?}'.",
                    i
                )
            }
        }
    }

    let decoder_struct = quote! {
        #[derive(Default)]
        struct Decoders {
            #(#decoder_struct_fields),*
        }

        impl Decoders {
            fn selector_to_type_id(&self, sel: u64) -> usize {
                match sel {
                    #(#abi_selectors)*
                    _ => {
                        Logger::warn("Unknown selector; check ABI to make sure function outputs match to types");
                        usize::MAX
                    }
                }
            }

            pub fn selector_to_fn_name(&self, sel: u64) -> String {
                match sel {
                    #(#abi_selectors_to_fn_names)*
                    _ => {
                        Logger::warn("Unknown selector; check ABI to make sure function outputs match to types");
                        "".to_string()
                    }
                }
            }

            fn decode_type(&mut self, ty_id: usize, data: Vec<u8>) {
                match ty_id {
                    #(#decoders),*
                    _ => {
                        Logger::warn("Unknown type ID; check ABI to make sure types are well-formed");
                    },
                }
            }

            pub fn decode_block(&mut self, data: BlockData) {
                self.blockdata_decoded.push(data);
            }

            pub fn decode_return_type(&mut self, sel: u64, data: Vec<u8>) {
                let ty_id = self.selector_to_type_id(sel);
                self.decode_type(ty_id, data);
            }

            pub fn decode_logdata(&mut self, rb: usize, data: Vec<u8>) {
                match rb {
                    #(#log_type_decoders),*
                    _ => Logger::warn("Unknown logged type ID; check ABI to make sure that logged types are well-formed")
                }
            }

            pub fn decode_messageout(&mut self, type_id: u64, data: abi::MessageOut) {
                match type_id {
                    #(#message_types_decoders),*
                    _ => Logger::warn("Unknown message type ID; check ABI to make sure that message types are well-formed")
                }
            }

            pub #asyncness fn dispatch(&self) {
                #(#abi_dispatchers)*
            }
        }
    };
    (
        quote! {
            for block in blocks {

                #start_block

                let mut decoder = Decoders::default();

                let ty_id = abi::BlockData::type_id();
                let data = bincode::serialize(&block).expect("Bad serialization.");
                decoder.decode_type(ty_id, data);

                for tx in block.transactions {

                    let mut return_types = Vec::new();
                    let mut callees = HashSet::new();

                    for receipt in tx.receipts {
                        match receipt {
                            Receipt::Call { id: contract_id, amount, asset_id, gas, param1, to: id, .. } => {
                                #contract

                                let fn_name = decoder.selector_to_fn_name(param1);
                                return_types.push(param1);
                                callees.insert(id);

                                let data = bincode::serialize(&abi::Call { contract_id, to: id, amount, asset_id, gas, fn_name }).expect("Bad encoding");
                                let ty_id = abi::Call::type_id();
                                decoder.decode_type(ty_id, data);
                            }
                            Receipt::Log { id, ra, rb, .. } => {
                                #contract
                                let ty_id = abi::Log::type_id();
                                let data = bincode::serialize(&abi::Log{ contract_id: id, ra, rb }).expect("Bad encoding,");
                                decoder.decode_type(ty_id, data);
                            }
                            Receipt::LogData { rb, data, ptr, len, id, .. } => {
                                #contract
                                decoder.decode_logdata(rb as usize, data);

                            }
                            Receipt::Return { id, val, pc, is } => {
                                #contract
                                if callees.contains(&id) {
                                    let ty_id = abi::Return::type_id();
                                    let data = bincode::serialize(&abi::Return{ contract_id: id, val, pc, is }).expect("Bad encoding,");
                                    decoder.decode_type(ty_id, data);
                                }
                            }
                            Receipt::ReturnData { data, id, .. } => {
                                #contract
                                if callees.contains(&id) {
                                    let selector = return_types.pop().expect("No return type available. <('-'<)");
                                    decoder.decode_return_type(selector, data);
                                }
                            }
                            Receipt::MessageOut { message_id, sender, recipient, amount, nonce, len, digest, data } => {
                                // It's possible that the data field was generated from an empty Sway `Bytes` array
                                // in the send_message() instruction in which case the data field in the receipt will
                                // have no type information or data to decode, so we decode an empty vector to a unit struct
                                let type_id = data
                                    .get(..8)
                                    .map(|buffer| {
                                        u64::from_be_bytes(
                                            <[u8; 8]>::try_from(&buffer[..])
                                                .expect("Could not get type ID for data in MessageOut receipt"),
                                        )
                                    })
                                    .unwrap_or(u64::MAX);

                                let data = data
                                    .get(8..)
                                    .map(|buffer| buffer.to_vec())
                                    .unwrap_or(Vec::<u8>::new());

                                let receipt = abi::MessageOut{ message_id, sender, recipient, amount, nonce, len, digest, data };
                                decoder.decode_messageout(type_id, receipt);
                            }
                            Receipt::ScriptResult { result, gas_used } => {
                                let ty_id = abi::ScriptResult::type_id();
                                let data = bincode::serialize(&abi::ScriptResult{ result: u64::from(result), gas_used }).expect("Bad encoding,");
                                decoder.decode_type(ty_id, data);
                            }
                            Receipt::Transfer { id, to, asset_id, amount, pc, is, .. } => {
                                #contract
                                let ty_id = abi::Transfer::type_id();
                                let data = bincode::serialize(&abi::Transfer{ contract_id: id, to, asset_id, amount, pc, is }).expect("Bad encoding,");
                                decoder.decode_type(ty_id, data);
                            }
                            Receipt::TransferOut { id, to, asset_id, amount, pc, is, .. } => {
                                #contract
                                let ty_id = abi::TransferOut::type_id();
                                let data = bincode::serialize(&abi::TransferOut{ contract_id: id, to, asset_id, amount, pc, is }).expect("Bad encoding,");
                                decoder.decode_type(ty_id, data);
                            }
<<<<<<< HEAD
                            Receipt::Panic { id, reason, .. } => {
                                #contract
                                let ty_id = abi::Panic::type_id();
                                let data = bincode::serialize(&abi::Panic{ contract_id: id, reason: *reason.reason() }).expect("Bad encoding,");
=======
                            Receipt::Revert { id, ra, .. } => {
                                #contract
                                let ty_id = abi::Revert::type_id();
                                let data = bincode::serialize(&abi::Revert{ contract_id: id, error_val: u64::from(ra & 0xF) }).expect("Bad encoding,");
>>>>>>> bd22f74d
                                decoder.decode_type(ty_id, data);
                            }
                            _ => {
                                Logger::info("This type is not handled yet. (>'.')>");
                            }
                        }
                    }

                    decoder.dispatch()#awaitness;
                }

                let metadata = IndexMetadataEntity{ id: block.height, time: block.time };
                metadata.save()#awaitness;
            }
        },
        quote! {
            #decoder_struct

            #(#handler_fns)*
        },
    )
}

pub fn prefix_abi_and_schema_paths(
    abi: Option<&String>,
    schema_string: String,
) -> (Option<String>, String) {
    if let Some(abi) = abi {
        match std::env::var("COMPILE_TEST_PREFIX") {
            Ok(prefix) => {
                let prefixed = std::path::Path::new(&prefix).join(abi);
                let abi_string = prefixed
                    .into_os_string()
                    .to_str()
                    .expect("Could not parse prefixed ABI path.")
                    .to_string();
                let prefixed = std::path::Path::new(&prefix).join(&schema_string);
                let schema_string = prefixed
                    .into_os_string()
                    .to_str()
                    .expect("Could not parse prefixed GraphQL schema path.")
                    .to_string();

                return (Some(abi_string), schema_string);
            }
            Err(_) => {
                return (Some(abi.into()), schema_string);
            }
        };
    }

    (None, schema_string)
}

pub fn get_abi_tokens(
    namespace: &str,
    abi: &str,
    is_native: bool,
) -> proc_macro2::TokenStream {
    match Abigen::generate(
        vec![AbigenTarget {
            name: namespace.to_string(),
            abi: abi.to_owned(),
            program_type: ProgramType::Contract,
        }],
        !is_native,
    ) {
        Ok(tokens) => tokens,
        Err(e) => {
            proc_macro_error::abort_call_site!(
                "Could not generate tokens for abi: {:?}.",
                e
            )
        }
    }
}

pub fn process_indexer_module(attrs: TokenStream, item: TokenStream) -> TokenStream {
    let config = parse_macro_input!(attrs as IndexerConfig);

    let IndexerConfig { manifest } = config;

    let path = local_repository_root()
        .map(|x| Path::new(&x).join(&manifest))
        .unwrap_or_else(|| PathBuf::from(&manifest));

    let manifest = Manifest::from_file(&path).expect("Could not parse manifest.");

    let Manifest {
        abi,
        namespace,
        identifier,
        graphql_schema,
        ..
    } = manifest.clone();

    let indexer_module = parse_macro_input!(item as ItemMod);
    let is_native = manifest.is_native();

    let (abi, schema_string) = prefix_abi_and_schema_paths(abi.as_ref(), graphql_schema);

    let abi_tokens = match abi {
        Some(ref abi_path) => get_abi_tokens(&namespace, abi_path, is_native),
        None => proc_macro2::TokenStream::new(),
    };

    // NOTE: https://nickb.dev/blog/cargo-workspace-and-the-feature-unification-pitfall/
    let graphql_tokens = process_graphql_schema(
        namespace,
        identifier,
        schema_string,
        manifest.is_native(),
    );

    let output = if is_native {
        let (handler_block, fn_items) = process_fn_items(&manifest, abi, indexer_module);
        let handler_block = handler_block_native(handler_block);

        quote! {

            #abi_tokens

            #graphql_tokens

            #handler_block

            #fn_items

            #[tokio::main]
            async fn main() -> anyhow::Result<()> {

                let filter = match std::env::var_os("RUST_LOG") {
                    Some(_) => {
                        EnvFilter::try_from_default_env().expect("Invalid `RUST_LOG` provided.")
                    }
                    None => EnvFilter::new("info"),
                };

                tracing_subscriber::fmt::Subscriber::builder()
                    .with_writer(std::io::stderr)
                    .with_env_filter(filter)
                    .init();

                let opt = IndexerArgs::parse();

                let config = match &opt.config {
                    Some(path) => IndexerConfig::from_file(path)?,
                    None => IndexerConfig::from_opts(opt.clone()),
                };

                info!("Configuration: {:?}", config);

                let (tx, rx) = if cfg!(feature = "api-server") {
                    let (tx, rx) = channel::<ServiceRequest>(SERVICE_REQUEST_CHANNEL_SIZE);
                    (Some(tx), Some(rx))
                } else {
                    (None, None)
                };

                let pool = IndexerConnectionPool::connect(&config.database.to_string()).await?;

                let mut c = pool.acquire().await?;
                queries::run_migration(&mut c).await?;

                let mut service = IndexerService::new(config.clone(), pool.clone(), rx).await?;

                if opt.manifest.is_none() {
                    panic!("Manifest required to use native execution.");
                }

                let p = opt.manifest.unwrap();
                info!("Using manifest file located at '{}'.", p.display());
                let manifest = Manifest::from_file(&p)?;
                service.register_native_index(manifest, handle_events).await?;
                let service_handle = tokio::spawn(service.run());

                // FIXME: should still respect feature flags
                let _ = tokio::join!(service_handle, GraphQlApi::build_and_run(config, pool, tx));

                Ok(())
            }

        }
    } else {
        let (handler_block, fn_items) = process_fn_items(&manifest, abi, indexer_module);
        let handler_block = handler_block_wasm(handler_block);

        quote! {

            #abi_tokens

            #graphql_tokens

            #handler_block

            #fn_items
        }
    };

    proc_macro::TokenStream::from(output)
}<|MERGE_RESOLUTION|>--- conflicted
+++ resolved
@@ -509,17 +509,14 @@
                                 let data = bincode::serialize(&abi::TransferOut{ contract_id: id, to, asset_id, amount, pc, is }).expect("Bad encoding,");
                                 decoder.decode_type(ty_id, data);
                             }
-<<<<<<< HEAD
                             Receipt::Panic { id, reason, .. } => {
                                 #contract
                                 let ty_id = abi::Panic::type_id();
                                 let data = bincode::serialize(&abi::Panic{ contract_id: id, reason: *reason.reason() }).expect("Bad encoding,");
-=======
                             Receipt::Revert { id, ra, .. } => {
                                 #contract
                                 let ty_id = abi::Revert::type_id();
                                 let data = bincode::serialize(&abi::Revert{ contract_id: id, error_val: u64::from(ra & 0xF) }).expect("Bad encoding,");
->>>>>>> bd22f74d
                                 decoder.decode_type(ty_id, data);
                             }
                             _ => {
