--- conflicted
+++ resolved
@@ -567,11 +567,11 @@
 
                 let fn_call = if fn_item.sig.output == syn::ReturnType::Default {
                     quote! {
-                        #fn_name(#(#arg_list),*)#awaitness
+                        #fn_name(#(#arg_list),*)
                     }
                 } else {
                     quote! {
-                        if let Err(e) = #fn_name(#(#arg_list),*)#awaitness {
+                        if let Err(e) = #fn_name(#(#arg_list),*) {
                             unsafe {
                                 if !ERROR_MESSAGE.is_empty() {
                                     ERROR_MESSAGE += "\n";
@@ -584,11 +584,7 @@
 
                 abi_dispatchers.push(quote! {
                     if ( #(#input_checks)&&* ) {
-<<<<<<< HEAD
-                        #fn_call;
-=======
-                        #fn_name(#(#arg_list),*);
->>>>>>> e74272be
+                        #fn_call
                     }
                 });
 
@@ -602,23 +598,6 @@
             }
         }
     }
-
-    let error_message_handler = match manifest.execution_source() {
-        ExecutionSource::Native => {
-            quote! {}
-        }
-        ExecutionSource::Wasm => {
-            quote! {
-                unsafe {
-                    if !ERROR_MESSAGE.is_empty() {
-                        let message = ERROR_MESSAGE.lines().map(|l| format!("    {l}")).collect::<Vec<String>>().join("\n");
-                        ERROR_MESSAGE = format!("At height {}:\n", block_height) + &message;
-                        early_exit(WasmIndexerError::GeneralError)
-                    }
-                }
-            }
-        }
-    };
 
     let decoder_struct = quote! {
         #[derive(Default)]
@@ -700,236 +679,236 @@
                 }
             }
 
-<<<<<<< HEAD
-            pub #asyncness fn dispatch(&self, block_height: u32) {
-=======
-            pub fn dispatch(&self) {
->>>>>>> e74272be
+            pub fn dispatch(&self, block_height: u32) {
                 #(#abi_dispatchers)*
-                #error_message_handler
+
+                unsafe {
+                    if !ERROR_MESSAGE.is_empty() {
+                        let message = ERROR_MESSAGE.lines().map(|l| format!("    {l}")).collect::<Vec<String>>().join("\n");
+                        ERROR_MESSAGE = format!("At height {}:\n", block_height) + &message;
+                        early_exit(WasmIndexerError::GeneralError)
+                    }
+                }
             }
         }
     };
     (
         quote! {
-            #subscribed_contract_ids
-
-            for block in blocks {
-
-                #start_block
-
-                let mut decoder = Decoders::default();
-
-                let ty_id = BlockData::type_id();
-                let data = serialize(&block);
-                decoder.decode_type(ty_id, data);
-
-                for tx in block.transactions {
-
-                    let mut return_types = Vec::new();
-                    let mut callees = HashSet::new();
-
-                    for receipt in tx.receipts {
-                        match receipt {
-                            fuel::Receipt::Call { id: contract_id, amount, asset_id, gas, param1, to: id, .. } => {
-                                #check_if_subscribed_to_contract
-
-                                let fn_name = decoder.selector_to_fn_name(param1);
-                                return_types.push(param1);
-                                callees.insert(id);
-
-                                let data = serialize(
-                                    &Call {
-                                        contract_id: ContractId::from(<[u8; 32]>::from(contract_id)),
-                                        to: ContractId::from(<[u8; 32]>::from(id)),
-                                        amount,
-                                        asset_id: AssetId::from(<[u8; 32]>::from(asset_id)),
-                                        gas,
-                                        fn_name
-                                    }
-                                );
-                                let ty_id = Call::type_id();
-                                decoder.decode_type(ty_id, data);
-                            }
-                            fuel::Receipt::Log { id, ra, rb, .. } => {
-                                #check_if_subscribed_to_contract
-                                let ty_id = Log::type_id();
-                                let data = serialize(
-                                    &Log {
-                                        contract_id: ContractId::from(<[u8; 32]>::from(id)),
-                                        ra,
-                                        rb
-                                    }
-                                );
-                                decoder.decode_type(ty_id, data);
-                            }
-                            fuel::Receipt::LogData { rb, data, ptr, len, id, .. } => {
-                                #check_if_subscribed_to_contract
-                                decoder.decode_logdata(rb as usize, data.unwrap_or(Vec::<u8>::new()));
-                            }
-                            fuel::Receipt::Return { id, val, pc, is } => {
-                                #check_if_subscribed_to_contract
-                                if callees.contains(&id) {
-                                    let ty_id = Return::type_id();
-                                    let data = serialize(
-                                        &Return {
-                                            contract_id: ContractId::from(<[u8; 32]>::from(id)),
-                                            val,
-                                            pc,
-                                            is
+                    #subscribed_contract_ids
+
+                    for block in blocks {
+
+                        #start_block
+
+                        let mut decoder = Decoders::default();
+
+                        let ty_id = BlockData::type_id();
+                        let data = serialize(&block);
+                        decoder.decode_type(ty_id, data);
+
+                        for tx in block.transactions {
+
+                            let mut return_types = Vec::new();
+                            let mut callees = HashSet::new();
+
+                            for receipt in tx.receipts {
+                                match receipt {
+                                    fuel::Receipt::Call { id: contract_id, amount, asset_id, gas, param1, to: id, .. } => {
+                                        #check_if_subscribed_to_contract
+
+                                        let fn_name = decoder.selector_to_fn_name(param1);
+                                        return_types.push(param1);
+                                        callees.insert(id);
+
+                                        let data = serialize(
+                                            &Call {
+                                                contract_id: ContractId::from(<[u8; 32]>::from(contract_id)),
+                                                to: ContractId::from(<[u8; 32]>::from(id)),
+                                                amount,
+                                                asset_id: AssetId::from(<[u8; 32]>::from(asset_id)),
+                                                gas,
+                                                fn_name
+                                            }
+                                        );
+                                        let ty_id = Call::type_id();
+                                        decoder.decode_type(ty_id, data);
+                                    }
+                                    fuel::Receipt::Log { id, ra, rb, .. } => {
+                                        #check_if_subscribed_to_contract
+                                        let ty_id = Log::type_id();
+                                        let data = serialize(
+                                            &Log {
+                                                contract_id: ContractId::from(<[u8; 32]>::from(id)),
+                                                ra,
+                                                rb
+                                            }
+                                        );
+                                        decoder.decode_type(ty_id, data);
+                                    }
+                                    fuel::Receipt::LogData { rb, data, ptr, len, id, .. } => {
+                                        #check_if_subscribed_to_contract
+                                        decoder.decode_logdata(rb as usize, data.unwrap_or(Vec::<u8>::new()));
+                                    }
+                                    fuel::Receipt::Return { id, val, pc, is } => {
+                                        #check_if_subscribed_to_contract
+                                        if callees.contains(&id) {
+                                            let ty_id = Return::type_id();
+                                            let data = serialize(
+                                                &Return {
+                                                    contract_id: ContractId::from(<[u8; 32]>::from(id)),
+                                                    val,
+                                                    pc,
+                                                    is
+                                                }
+                                            );
+                                            decoder.decode_type(ty_id, data);
                                         }
-                                    );
-                                    decoder.decode_type(ty_id, data);
+                                    }
+                                    fuel::Receipt::ReturnData { data, id, .. } => {
+                                        #check_if_subscribed_to_contract
+                                        if callees.contains(&id) {
+                                            let selector = return_types.pop().expect("No return type available. <('-'<)");
+                                            decoder.decode_return_type(selector, data.unwrap_or(Vec::<u8>::new()));
+                                        }
+                                    }
+                                    fuel::Receipt::MessageOut { sender, recipient, amount, nonce, len, digest, data, .. } => {
+                                        let sender = Address::from(<[u8; 32]>::from(sender));
+                                        let recipient = Address::from(<[u8; 32]>::from(recipient));
+                                        let message_id = decoder.compute_message_id(&sender, &recipient, nonce, amount, data.clone());
+
+                                        // It's possible that the data field was generated from an empty Sway `Bytes` array
+                                        // in the send_message() instruction in which case the data field in the receipt will
+                                        // have no type information or data to decode. Thus, we check for a None value or
+                                        // an empty byte vector; if either condition is present, then we decode to a unit struct instead.
+                                        let (type_id, data) = data
+                                            .map_or((u64::MAX, Vec::<u8>::new()), |buffer| {
+                                                if buffer.is_empty() {
+                                                    (u64::MAX, Vec::<u8>::new())
+                                                } else {
+                                                    let (type_id_bytes, data_bytes) = buffer.split_at(8);
+                                                    let type_id = u64::from_be_bytes(
+                                                        <[u8; 8]>::try_from(type_id_bytes)
+                                                        .expect("Could not get type ID for data in MessageOut receipt")
+                                                    );
+                                                    let data = data_bytes.to_vec();
+                                                    (type_id, data)
+                                                }
+                                            });
+
+
+                                        decoder.decode_messagedata(type_id, data.clone());
+
+                                        let ty_id = MessageOut::type_id();
+                                        let data = serialize(
+                                            &MessageOut {
+                                                message_id,
+                                                sender,
+                                                recipient,
+                                                amount,
+                                                nonce,
+                                                len,
+                                                digest,
+                                                data
+                                            }
+                                        );
+                                        decoder.decode_type(ty_id, data);
+                                    }
+                                    fuel::Receipt::ScriptResult { result, gas_used } => {
+                                        let ty_id = ScriptResult::type_id();
+                                        let data = serialize(&ScriptResult{ result: u64::from(result), gas_used });
+                                        decoder.decode_type(ty_id, data);
+                                    }
+                                    fuel::Receipt::Transfer { id, to, asset_id, amount, pc, is, .. } => {
+                                        #check_if_subscribed_to_contract
+                                        let ty_id = Transfer::type_id();
+                                        let data = serialize(
+                                            &Transfer {
+                                                contract_id: ContractId::from(<[u8; 32]>::from(id)),
+                                                to: ContractId::from(<[u8; 32]>::from(to)),
+                                                asset_id: AssetId::from(<[u8; 32]>::from(asset_id)),
+                                                amount,
+                                                pc,
+                                                is
+                                            }
+                                        );
+                                        decoder.decode_type(ty_id, data);
+                                    }
+                                    fuel::Receipt::TransferOut { id, to, asset_id, amount, pc, is, .. } => {
+                                        #check_if_subscribed_to_contract
+                                        let ty_id = TransferOut::type_id();
+                                        let data = serialize(
+                                            &TransferOut {
+                                                contract_id: ContractId::from(<[u8; 32]>::from(id)),
+                                                to: Address::from(<[u8; 32]>::from(to)),
+                                                asset_id: AssetId::from(<[u8; 32]>::from(asset_id)),
+                                                amount,
+                                                pc,
+                                                is
+                                            }
+                                        );
+                                        decoder.decode_type(ty_id, data);
+                                    }
+                                    fuel::Receipt::Panic { id, reason, .. } => {
+                                        #check_if_subscribed_to_contract
+                                        let ty_id = Panic::type_id();
+                                        let data = serialize(
+                                            &Panic {
+                                                contract_id: ContractId::from(<[u8; 32]>::from(id)),
+                                                reason: *reason.reason() as u32
+                                            }
+                                        );
+                                        decoder.decode_type(ty_id, data);
+                                    }
+                                    fuel::Receipt::Revert { id, ra, .. } => {
+                                        #check_if_subscribed_to_contract
+                                        let ty_id = Revert::type_id();
+                                        let data = serialize(
+                                            &Revert {
+                                                contract_id: ContractId::from(<[u8; 32]>::from(id)),
+                                                error_val: u64::from(ra & 0xF)
+                                            }
+                                        );
+                                        decoder.decode_type(ty_id, data);
+                                    }
+                                    fuel::Receipt::Mint { sub_id, contract_id, val, pc, is } => {
+                                        let ty_id = Mint::type_id();
+                                        let data = serialize(
+                                            &Mint {
+                                                sub_id: AssetId::from(<[u8; 32]>::from(sub_id)),
+                                                contract_id: ContractId::from(<[u8; 32]>::from(contract_id)),
+                                                val,
+                                                pc,
+                                                is
+                                            }
+                                        );
+                                        decoder.decode_type(ty_id, data);
+                                    }
+                                    fuel::Receipt::Burn { sub_id, contract_id, val, pc, is } => {
+                                        let ty_id = Burn::type_id();
+                                        let data = serialize(
+                                            &Burn {
+                                                sub_id: AssetId::from(<[u8; 32]>::from(sub_id)),
+                                                contract_id: ContractId::from(<[u8; 32]>::from(contract_id)),
+                                                val,
+                                                pc,
+                                                is
+                                            }
+                                        );
+                                        decoder.decode_type(ty_id, data);
+                                    }
+                                    _ => {
+                                        info!("This type is not handled yet. (>'.')>");
+                                    }
                                 }
                             }
-                            fuel::Receipt::ReturnData { data, id, .. } => {
-                                #check_if_subscribed_to_contract
-                                if callees.contains(&id) {
-                                    let selector = return_types.pop().expect("No return type available. <('-'<)");
-                                    decoder.decode_return_type(selector, data.unwrap_or(Vec::<u8>::new()));
-                                }
-                            }
-                            fuel::Receipt::MessageOut { sender, recipient, amount, nonce, len, digest, data, .. } => {
-                                let sender = Address::from(<[u8; 32]>::from(sender));
-                                let recipient = Address::from(<[u8; 32]>::from(recipient));
-                                let message_id = decoder.compute_message_id(&sender, &recipient, nonce, amount, data.clone());
-
-                                // It's possible that the data field was generated from an empty Sway `Bytes` array
-                                // in the send_message() instruction in which case the data field in the receipt will
-                                // have no type information or data to decode. Thus, we check for a None value or
-                                // an empty byte vector; if either condition is present, then we decode to a unit struct instead.
-                                let (type_id, data) = data
-                                    .map_or((u64::MAX, Vec::<u8>::new()), |buffer| {
-                                        if buffer.is_empty() {
-                                            (u64::MAX, Vec::<u8>::new())
-                                        } else {
-                                            let (type_id_bytes, data_bytes) = buffer.split_at(8);
-                                            let type_id = u64::from_be_bytes(
-                                                <[u8; 8]>::try_from(type_id_bytes)
-                                                .expect("Could not get type ID for data in MessageOut receipt")
-                                            );
-                                            let data = data_bytes.to_vec();
-                                            (type_id, data)
-                                        }
-                                    });
-
-
-                                decoder.decode_messagedata(type_id, data.clone());
-
-                                let ty_id = MessageOut::type_id();
-                                let data = serialize(
-                                    &MessageOut {
-                                        message_id,
-                                        sender,
-                                        recipient,
-                                        amount,
-                                        nonce,
-                                        len,
-                                        digest,
-                                        data
-                                    }
-                                );
-                                decoder.decode_type(ty_id, data);
-                            }
-                            fuel::Receipt::ScriptResult { result, gas_used } => {
-                                let ty_id = ScriptResult::type_id();
-                                let data = serialize(&ScriptResult{ result: u64::from(result), gas_used });
-                                decoder.decode_type(ty_id, data);
-                            }
-                            fuel::Receipt::Transfer { id, to, asset_id, amount, pc, is, .. } => {
-                                #check_if_subscribed_to_contract
-                                let ty_id = Transfer::type_id();
-                                let data = serialize(
-                                    &Transfer {
-                                        contract_id: ContractId::from(<[u8; 32]>::from(id)),
-                                        to: ContractId::from(<[u8; 32]>::from(to)),
-                                        asset_id: AssetId::from(<[u8; 32]>::from(asset_id)),
-                                        amount,
-                                        pc,
-                                        is
-                                    }
-                                );
-                                decoder.decode_type(ty_id, data);
-                            }
-                            fuel::Receipt::TransferOut { id, to, asset_id, amount, pc, is, .. } => {
-                                #check_if_subscribed_to_contract
-                                let ty_id = TransferOut::type_id();
-                                let data = serialize(
-                                    &TransferOut {
-                                        contract_id: ContractId::from(<[u8; 32]>::from(id)),
-                                        to: Address::from(<[u8; 32]>::from(to)),
-                                        asset_id: AssetId::from(<[u8; 32]>::from(asset_id)),
-                                        amount,
-                                        pc,
-                                        is
-                                    }
-                                );
-                                decoder.decode_type(ty_id, data);
-                            }
-                            fuel::Receipt::Panic { id, reason, .. } => {
-                                #check_if_subscribed_to_contract
-                                let ty_id = Panic::type_id();
-                                let data = serialize(
-                                    &Panic {
-                                        contract_id: ContractId::from(<[u8; 32]>::from(id)),
-                                        reason: *reason.reason() as u32
-                                    }
-                                );
-                                decoder.decode_type(ty_id, data);
-                            }
-                            fuel::Receipt::Revert { id, ra, .. } => {
-                                #check_if_subscribed_to_contract
-                                let ty_id = Revert::type_id();
-                                let data = serialize(
-                                    &Revert {
-                                        contract_id: ContractId::from(<[u8; 32]>::from(id)),
-                                        error_val: u64::from(ra & 0xF)
-                                    }
-                                );
-                                decoder.decode_type(ty_id, data);
-                            }
-                            fuel::Receipt::Mint { sub_id, contract_id, val, pc, is } => {
-                                let ty_id = Mint::type_id();
-                                let data = serialize(
-                                    &Mint {
-                                        sub_id: AssetId::from(<[u8; 32]>::from(sub_id)),
-                                        contract_id: ContractId::from(<[u8; 32]>::from(contract_id)),
-                                        val,
-                                        pc,
-                                        is
-                                    }
-                                );
-                                decoder.decode_type(ty_id, data);
-                            }
-                            fuel::Receipt::Burn { sub_id, contract_id, val, pc, is } => {
-                                let ty_id = Burn::type_id();
-                                let data = serialize(
-                                    &Burn {
-                                        sub_id: AssetId::from(<[u8; 32]>::from(sub_id)),
-                                        contract_id: ContractId::from(<[u8; 32]>::from(contract_id)),
-                                        val,
-                                        pc,
-                                        is
-                                    }
-                                );
-                                decoder.decode_type(ty_id, data);
-                            }
-                            _ => {
-                                info!("This type is not handled yet. (>'.')>");
-                            }
                         }
-                    }
-                }
-<<<<<<< HEAD
-                decoder.dispatch(block.header.height)#awaitness;
-=======
-                decoder.dispatch();
->>>>>>> e74272be
-
-                let metadata = IndexMetadataEntity::new(block.time as u64, block.header.height, block.id);
-                metadata.save();
-            }
-        },
+
+                        decoder.dispatch(block.header.height);
+
+                        let metadata = IndexMetadataEntity::new(block.time as u64, block.header.height, block.id);
+                        metadata.save();
+                    }
+                },
         quote! {
             #decoder_struct
 
