--- conflicted
+++ resolved
@@ -28,11 +28,7 @@
 proc-macro2 = "1.0"
 quote = "1.0"
 serde_json = { workspace = true }
-<<<<<<< HEAD
-sha2 = "0.9"
-=======
 sha2 = "0.10"
->>>>>>> 730d35e1
 syn = { version = "2.0", features = ["full"] }
 
 [dev-dependencies]
