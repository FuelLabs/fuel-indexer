extern crate alloc;

use alloc::vec::Vec;
use fuel_indexer_lib::{
    graphql::MAX_FOREIGN_KEY_LIST_FIELDS,
    utils::{deserialize, serialize},
    WasmIndexerError,
};
use fuel_indexer_schema::{
    join::{JoinMetadata, RawQuery},
    FtColumn,
};
use fuel_indexer_types::{ffi::*, scalar::UID};

pub use bincode;
pub use hex::FromHex;
pub use sha2::{Digest, Sha256};
pub use std::collections::{HashMap, HashSet};

// These are instantiated with functions which return
// `Result<T, WasmIndexerError>`. `wasmer` unwraps the `Result` and uses the
// `Err` variant for ealy exit.
extern "C" {
    fn ff_get_object(type_id: i64, ptr: *const u8, len: *mut u8) -> *mut u8;
    fn ff_log_data(ptr: *const u8, len: u32, log_level: u32);
    fn ff_put_object(type_id: i64, ptr: *const u8, len: u32);
    fn ff_put_many_to_many_record(ptr: *const u8, len: u32);
    fn ff_early_exit(err_code: u32);
}

// TODO: more to do here, hook up to 'impl log::Log for Logger'
pub struct Logger;

impl Logger {
    pub fn error(log: &str) {
        unsafe { ff_log_data(log.as_ptr(), log.len() as u32, LOG_LEVEL_ERROR) }
    }

    pub fn warn(log: &str) {
        unsafe { ff_log_data(log.as_ptr(), log.len() as u32, LOG_LEVEL_WARN) }
    }

    pub fn info(log: &str) {
        unsafe { ff_log_data(log.as_ptr(), log.len() as u32, LOG_LEVEL_INFO) }
    }

    pub fn debug(log: &str) {
        unsafe { ff_log_data(log.as_ptr(), log.len() as u32, LOG_LEVEL_DEBUG) }
    }

    pub fn trace(log: &str) {
        unsafe { ff_log_data(log.as_ptr(), log.len() as u32, LOG_LEVEL_TRACE) }
    }
}

/// Trait for a type entity.
///
/// Any entity type that will be processed through a WASM indexer is required to implement this trait.
pub trait Entity<'a>: Sized + PartialEq + Eq + std::fmt::Debug {
    /// Unique identifier for a type.
    const TYPE_ID: i64;

    /// Necessary metadata for saving an entity's list type fields.
    const JOIN_METADATA: Option<[Option<JoinMetadata<'a>>; MAX_FOREIGN_KEY_LIST_FIELDS]>;

    /// Convert database row representation into an instance of an entity.
    fn from_row(vec: Vec<FtColumn>) -> Self;

    /// Convert an instance of an entity into row representation for use in a database.
    fn to_row(&self) -> Vec<FtColumn>;

    /// Returns an entity's internal type ID.
    fn type_id(&self) -> i64 {
        Self::TYPE_ID
    }

    /// Saves a record that contains a list of multiple elements.
    fn save_many_to_many(&self) {
        if let Some(meta) = Self::JOIN_METADATA {
            let items = meta.iter().filter_map(|x| x.clone()).collect::<Vec<_>>();
            let row = self.to_row();
            let queries = items
                .iter()
                .map(|item| RawQuery::from_metadata(item, &row))
                .filter(|query| !query.is_empty())
                .collect::<Vec<_>>();
            let bytes = serialize(&queries);
            unsafe {
                ff_put_many_to_many_record(bytes.as_ptr(), bytes.len() as u32);
            }
        }
    }

    /// Loads a record given a UID.
    fn load(id: UID) -> Option<Self> {
        Self::load_unsafe(id)
    }

    /// Loads a record through the FFI with the WASM runtime and checks for errors.
    fn load_unsafe(id: UID) -> Option<Self> {
        unsafe {
            let buff = if let Ok(bytes) = bincode::serialize(&id.to_string()) {
                bytes
            } else {
                early_exit(WasmIndexerError::SerializationError);
            };

            let mut bufflen = (buff.len() as u32).to_le_bytes();

            let ptr = ff_get_object(Self::TYPE_ID, buff.as_ptr(), bufflen.as_mut_ptr());

            if !ptr.is_null() {
                let len = u32::from_le_bytes(bufflen) as usize;
                let bytes = Vec::from_raw_parts(ptr, len, len);
                match deserialize(&bytes) {
                    Ok(vec) => Some(Self::from_row(vec)),
                    Err(_) => {
                        early_exit(WasmIndexerError::DeserializationError);
                    }
                };
            }

            None
        }
    }

    /// Saves a record.
    fn save(&self) {
        self.save_unsafe()
    }

    /// Saves a record through the FFI with the WASM runtime and checks for errors.
    fn save_unsafe(&self) {
        unsafe {
            let buf = serialize(&self.to_row());
            ff_put_object(Self::TYPE_ID, buf.as_ptr(), buf.len() as u32);
        }

        self.save_many_to_many()
    }
}

#[no_mangle]
/// Allocation function to be called by an executor in a WASM runtime.
fn alloc_fn(size: u32) -> *const u8 {
    let vec = Vec::with_capacity(size as usize);
    let ptr = vec.as_ptr();

    core::mem::forget(vec);

    ptr
}

#[no_mangle]
/// Deallocation function to be called by an executor in a WASM runtime.
fn dealloc_fn(ptr: *mut u8, len: usize) {
    let _vec = unsafe { Vec::from_raw_parts(ptr, len, len) };
}

#[no_mangle]
/// Immediately terminate WASM execution with the specified error code.
<<<<<<< HEAD
fn early_exit(err_code: WasmIndexerError) -> ! {
=======
pub fn early_exit(err_code: WasmIndexerError) -> ! {
>>>>>>> 1b345b06
    unsafe { ff_early_exit(err_code as u32) }
    unreachable!("Expected termination of WASM exetution after a call to ff_early_exit.")
}<|MERGE_RESOLUTION|>--- conflicted
+++ resolved
@@ -159,11 +159,7 @@
 
 #[no_mangle]
 /// Immediately terminate WASM execution with the specified error code.
-<<<<<<< HEAD
-fn early_exit(err_code: WasmIndexerError) -> ! {
-=======
 pub fn early_exit(err_code: WasmIndexerError) -> ! {
->>>>>>> 1b345b06
     unsafe { ff_early_exit(err_code as u32) }
     unreachable!("Expected termination of WASM exetution after a call to ff_early_exit.")
 }