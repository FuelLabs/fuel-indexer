--- conflicted
+++ resolved
@@ -3,11 +3,6 @@
 # Don't add the generated MDBook artifacts
 docs/book/
 
-<<<<<<< HEAD
-.dockerignore
-=======
-.env
 .dockerignore
 *.db
 *.db*
->>>>>>> 3fbe7c3b
