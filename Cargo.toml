[workspace]
# Use the new resolver to prevent dev-deps and build-deps from enabling debugging or test features in production.
resolver = "2"

members = [
   "examples/fuel-explorer/fuel-explorer",
   "examples/hello-world-native/hello-indexer-native",
   "examples/hello-world/hello-indexer",
   "examples/hello-world/hello-world-data",
   "examples/hello-world/hello-world-node",
   "packages/fuel-indexer",
   "packages/fuel-indexer-api-server",
   "packages/fuel-indexer-benchmarks",
   "packages/fuel-indexer-database",
   "packages/fuel-indexer-database/database-types",
   "packages/fuel-indexer-database/postgres",
   "packages/fuel-indexer-graphql",
   "packages/fuel-indexer-lib",
   "packages/fuel-indexer-macros",
   "packages/fuel-indexer-macros/macro-utils",
   "packages/fuel-indexer-metrics",
   "packages/fuel-indexer-plugin",
   "packages/fuel-indexer-schema",
   "packages/fuel-indexer-tests",
   "packages/fuel-indexer-tests/components/fuel-node",
   "packages/fuel-indexer-tests/components/indices/fuel-indexer-test",
   "packages/fuel-indexer-tests/components/indices/simple-wasm/simple-wasm",
   "packages/fuel-indexer-tests/components/web-api",
   "packages/fuel-indexer-types",
   "packages/fuel-indexer-utils",
   "plugins/forc-index",
   "plugins/forc-postgres",
]
default-members = [
   "packages/fuel-indexer",
   "packages/fuel-indexer-api-server",
   "packages/fuel-indexer-database",
   "packages/fuel-indexer-database/database-types",
   "packages/fuel-indexer-database/postgres",
   "packages/fuel-indexer-graphql",
   "packages/fuel-indexer-lib",
   "packages/fuel-indexer-macros",
   "packages/fuel-indexer-metrics",
   "packages/fuel-indexer-plugin",
   "packages/fuel-indexer-schema",
   "packages/fuel-indexer-types",
   "packages/fuel-indexer-utils",
   "plugins/forc-index",
   "plugins/forc-postgres",
]

[profile.release]
codegen-units = 1
lto = "fat"
panic = "abort"

[workspace.package]
authors = ["Fuel Labs <contact@fuel.sh>"]
edition = "2021"
homepage = "https://fuel.network/"
license = "Apache-2.0"
repository = "https://github.com/FuelLabs/fuel-indexer"
rust-version = "1.69.0"
<<<<<<< HEAD
version = "0.19.4"
=======
version = "0.19.3"
>>>>>>> 4dd77dac

[workspace.dependencies]
async-graphql-parser = "5.0"
async-graphql-value = "5.0"
bincode = "1.3"
clap = "3.1"
<<<<<<< HEAD
forc-index = { version = "0.19.4", path = "./plugins/forc-index" }
forc-postgres = { version = "0.19.4", path = "./plugins/forc-postgres" }
fuel-indexer = { version = "0.19.4", path = "./packages/fuel-indexer" }
fuel-indexer-api-server = { version = "0.19.4", path = "./packages/fuel-indexer-api-server" }
fuel-indexer-database = { version = "0.19.4", path = "./packages/fuel-indexer-database" }
fuel-indexer-database-types = { version = "0.19.4", path = "./packages/fuel-indexer-database/database-types" }
fuel-indexer-graphql = { version = "0.19.4", path = "./packages/fuel-indexer-graphql" }
fuel-indexer-lib = { version = "0.19.4", path = "./packages/fuel-indexer-lib" }
fuel-indexer-macro-utils = { version = "0.19.4", path = "./packages/fuel-indexer-macros/macro-utils" }
fuel-indexer-macros = { version = "0.19.4", path = "./packages/fuel-indexer-macros", default-features = false }
fuel-indexer-metrics = { version = "0.19.4", path = "./packages/fuel-indexer-metrics" }
fuel-indexer-plugin = { version = "0.19.4", path = "./packages/fuel-indexer-plugin", default-features = false }
fuel-indexer-postgres = { version = "0.19.4", path = "./packages/fuel-indexer-database/postgres" }
fuel-indexer-schema = { version = "0.19.4", path = "./packages/fuel-indexer-schema", default-features = false }
fuel-indexer-types = { version = "0.19.4", path = "./packages/fuel-indexer-types" }
fuel-indexer-utils = { version = "0.19.4", path = "./packages/fuel-indexer-utils" }
=======
forc-index = { version = "0.19.3", path = "./plugins/forc-index" }
forc-postgres = { version = "0.19.3", path = "./plugins/forc-postgres" }
fuel-indexer = { version = "0.19.3", path = "./packages/fuel-indexer" }
fuel-indexer-api-server = { version = "0.19.3", path = "./packages/fuel-indexer-api-server" }
fuel-indexer-database = { version = "0.19.3", path = "./packages/fuel-indexer-database" }
fuel-indexer-database-types = { version = "0.19.3", path = "./packages/fuel-indexer-database/database-types" }
fuel-indexer-graphql = { version = "0.19.3", path = "./packages/fuel-indexer-graphql" }
fuel-indexer-lib = { version = "0.19.3", path = "./packages/fuel-indexer-lib" }
fuel-indexer-macro-utils = { version = "0.19.3", path = "./packages/fuel-indexer-macros/macro-utils" }
fuel-indexer-macros = { version = "0.19.3", path = "./packages/fuel-indexer-macros", default-features = false }
fuel-indexer-metrics = { version = "0.19.3", path = "./packages/fuel-indexer-metrics" }
fuel-indexer-plugin = { version = "0.19.3", path = "./packages/fuel-indexer-plugin", default-features = false }
fuel-indexer-postgres = { version = "0.19.3", path = "./packages/fuel-indexer-database/postgres" }
fuel-indexer-schema = { version = "0.19.3", path = "./packages/fuel-indexer-schema", default-features = false }
fuel-indexer-types = { version = "0.19.3", path = "./packages/fuel-indexer-types" }
fuel-indexer-utils = { version = "0.19.3", path = "./packages/fuel-indexer-utils" }
>>>>>>> 4dd77dac
fuel-tx = { version = "0.26", default-features = false }
fuel-types = { version = "0.31", default-features = false, features = ["serde"] }
fuel-vm = { version = "0.26", default-features = false }
fuels = { version = "0.43", default-features = false }
serde = { version = "1.0", default-features = false, features = ["derive"] }
serde_json = { version = "1.0", default-features = false }
thiserror = "1.0"
tokio = "1.28"
tokio-util = "0.7"
tracing = "0.1"<|MERGE_RESOLUTION|>--- conflicted
+++ resolved
@@ -61,18 +61,13 @@
 license = "Apache-2.0"
 repository = "https://github.com/FuelLabs/fuel-indexer"
 rust-version = "1.69.0"
-<<<<<<< HEAD
 version = "0.19.4"
-=======
-version = "0.19.3"
->>>>>>> 4dd77dac
 
 [workspace.dependencies]
 async-graphql-parser = "5.0"
 async-graphql-value = "5.0"
 bincode = "1.3"
 clap = "3.1"
-<<<<<<< HEAD
 forc-index = { version = "0.19.4", path = "./plugins/forc-index" }
 forc-postgres = { version = "0.19.4", path = "./plugins/forc-postgres" }
 fuel-indexer = { version = "0.19.4", path = "./packages/fuel-indexer" }
@@ -89,24 +84,6 @@
 fuel-indexer-schema = { version = "0.19.4", path = "./packages/fuel-indexer-schema", default-features = false }
 fuel-indexer-types = { version = "0.19.4", path = "./packages/fuel-indexer-types" }
 fuel-indexer-utils = { version = "0.19.4", path = "./packages/fuel-indexer-utils" }
-=======
-forc-index = { version = "0.19.3", path = "./plugins/forc-index" }
-forc-postgres = { version = "0.19.3", path = "./plugins/forc-postgres" }
-fuel-indexer = { version = "0.19.3", path = "./packages/fuel-indexer" }
-fuel-indexer-api-server = { version = "0.19.3", path = "./packages/fuel-indexer-api-server" }
-fuel-indexer-database = { version = "0.19.3", path = "./packages/fuel-indexer-database" }
-fuel-indexer-database-types = { version = "0.19.3", path = "./packages/fuel-indexer-database/database-types" }
-fuel-indexer-graphql = { version = "0.19.3", path = "./packages/fuel-indexer-graphql" }
-fuel-indexer-lib = { version = "0.19.3", path = "./packages/fuel-indexer-lib" }
-fuel-indexer-macro-utils = { version = "0.19.3", path = "./packages/fuel-indexer-macros/macro-utils" }
-fuel-indexer-macros = { version = "0.19.3", path = "./packages/fuel-indexer-macros", default-features = false }
-fuel-indexer-metrics = { version = "0.19.3", path = "./packages/fuel-indexer-metrics" }
-fuel-indexer-plugin = { version = "0.19.3", path = "./packages/fuel-indexer-plugin", default-features = false }
-fuel-indexer-postgres = { version = "0.19.3", path = "./packages/fuel-indexer-database/postgres" }
-fuel-indexer-schema = { version = "0.19.3", path = "./packages/fuel-indexer-schema", default-features = false }
-fuel-indexer-types = { version = "0.19.3", path = "./packages/fuel-indexer-types" }
-fuel-indexer-utils = { version = "0.19.3", path = "./packages/fuel-indexer-utils" }
->>>>>>> 4dd77dac
 fuel-tx = { version = "0.26", default-features = false }
 fuel-types = { version = "0.31", default-features = false, features = ["serde"] }
 fuel-vm = { version = "0.26", default-features = false }
