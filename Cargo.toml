--- conflicted
+++ resolved
@@ -2,17 +2,10 @@
 # Use the new resolver to prevent dev-deps and build-deps from enabling debugging or test features in production.
 resolver = "2"
 members = [
-<<<<<<< HEAD
-   "api_server",
-   "derive",
-   "lib",
-   "indexer",
-   "indexer-lib",
-=======
->>>>>>> 4ded8e87
    "examples/*",
    "examples/simple-native/counter-rs",
    "fuel-indexer-api-server",
+   "fuel-indexer-lib",
    "fuel-indexer-macros",
    "fuel-indexer-plugin",
    "fuel-indexer-schema",
