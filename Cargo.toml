--- conflicted
+++ resolved
@@ -70,28 +70,6 @@
 async-graphql-value = "5.0"
 bincode = "1.3"
 clap = "3.1"
-<<<<<<< HEAD
-forc-index = { version = "0.20.1", path = "./plugins/forc-index" }
-forc-postgres = { version = "0.20.1", path = "./plugins/forc-postgres" }
-fuel-indexer = { version = "0.20.1", path = "./packages/fuel-indexer" }
-fuel-indexer-api-server = { version = "0.20.1", path = "./packages/fuel-indexer-api-server" }
-fuel-indexer-database = { version = "0.20.1", path = "./packages/fuel-indexer-database" }
-fuel-indexer-database-types = { version = "0.20.1", path = "./packages/fuel-indexer-database/database-types" }
-fuel-indexer-graphql = { version = "0.20.1", path = "./packages/fuel-indexer-graphql" }
-fuel-indexer-graphql-lib = { version = "0.20.1", path = "./packages/fuel-indexer-graphql-lib" }
-fuel-indexer-lib = { version = "0.20.1", path = "./packages/fuel-indexer-lib" }
-fuel-indexer-macro-utils = { version = "0.20.1", path = "./packages/fuel-indexer-macros/macro-utils" }
-fuel-indexer-macros = { version = "0.20.1", path = "./packages/fuel-indexer-macros", default-features = false }
-fuel-indexer-metrics = { version = "0.20.1", path = "./packages/fuel-indexer-metrics" }
-fuel-indexer-plugin = { version = "0.20.1", path = "./packages/fuel-indexer-plugin", default-features = false }
-fuel-indexer-postgres = { version = "0.20.1", path = "./packages/fuel-indexer-database/postgres" }
-fuel-indexer-schema = { version = "0.20.1", path = "./packages/fuel-indexer-schema", default-features = false }
-fuel-indexer-types = { version = "0.20.1", path = "./packages/fuel-indexer-types" }
-fuel-indexer-utils = { version = "0.20.1", path = "./packages/fuel-indexer-utils" }
-fuel-tx = { version = "0.35", default-features = false }
-fuel-types = { version = "0.35", default-features = false, features = ["serde"] }
-fuel-vm = { version = "0.35", default-features = false }
-=======
 forc-index = { version = "0.20.5", path = "./plugins/forc-index" }
 forc-postgres = { version = "0.20.5", path = "./plugins/forc-postgres" }
 fuel-indexer = { version = "0.20.5", path = "./packages/fuel-indexer" }
@@ -99,6 +77,7 @@
 fuel-indexer-database = { version = "0.20.5", path = "./packages/fuel-indexer-database" }
 fuel-indexer-database-types = { version = "0.20.5", path = "./packages/fuel-indexer-database/database-types" }
 fuel-indexer-graphql = { version = "0.20.5", path = "./packages/fuel-indexer-graphql" }
+fuel-indexer-graphql-lib = { version = "0.20.5", path = "./packages/fuel-indexer-graphql-lib" }
 fuel-indexer-lib = { version = "0.20.5", path = "./packages/fuel-indexer-lib" }
 fuel-indexer-macro-utils = { version = "0.20.5", path = "./packages/fuel-indexer-macros/macro-utils" }
 fuel-indexer-macros = { version = "0.20.5", path = "./packages/fuel-indexer-macros", default-features = false }
@@ -111,7 +90,6 @@
 fuel-tx = { version = "=0.35.3", default-features = false }
 fuel-types = { version = "=0.35.3", default-features = false, features = ["serde"] }
 fuel-vm = { version = "=0.35.3", default-features = false }
->>>>>>> eeee8c6c
 fuels = { version = "0.46", default-features = false }
 serde = { version = "1.0", default-features = false, features = ["derive"] }
 serde_json = { version = "1.0", default-features = false }
