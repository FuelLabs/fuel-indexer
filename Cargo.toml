[workspace]
# Use the new resolver to prevent dev-deps and build-deps from enabling debugging or test features in production.
resolver = "2"
members = [
   "examples/block-explorer/explorer-indexer",
   "examples/hello-world-native/hello-indexer-native",
   "examples/hello-world/hello-indexer",
   "examples/hello-world/hello-world-data",
   "examples/hello-world/hello-world-node",
   "packages/fuel-indexer",
   "packages/fuel-indexer-api-server",
   "packages/fuel-indexer-database",
   "packages/fuel-indexer-database/database-types",
   "packages/fuel-indexer-database/postgres",
   "packages/fuel-indexer-graphql",
   "packages/fuel-indexer-lib",
   "packages/fuel-indexer-macros",
   "packages/fuel-indexer-macros/macro-utils",
   "packages/fuel-indexer-metrics",
   "packages/fuel-indexer-plugin",
   "packages/fuel-indexer-schema",
   "packages/fuel-indexer-tests",
   "packages/fuel-indexer-tests/components/fuel-node",
   "packages/fuel-indexer-tests/components/indices/fuel-indexer-test",
   "packages/fuel-indexer-tests/components/indices/simple-wasm/simple-wasm",
   "packages/fuel-indexer-tests/components/web-api",
   "packages/fuel-indexer-types",
   "plugins/forc-index",
   "plugins/forc-index-tests",
   "plugins/forc-postgres",
]
default-members = [
   "packages/fuel-indexer",
   "packages/fuel-indexer-api-server",
   "packages/fuel-indexer-database",
   "packages/fuel-indexer-database/database-types",
   "packages/fuel-indexer-database/postgres",
   "packages/fuel-indexer-graphql",
   "packages/fuel-indexer-lib",
   "packages/fuel-indexer-macros",
   "packages/fuel-indexer-metrics",
   "packages/fuel-indexer-plugin",
   "packages/fuel-indexer-schema",
   "packages/fuel-indexer-types",
   "plugins/forc-index",
   "plugins/forc-postgres",
]

[profile.release]
codegen-units = 1
lto = "fat"
panic = "abort"

[workspace.package]
authors = ["Fuel Labs <contact@fuel.sh>"]
edition = "2021"
homepage = "https://fuel.network/"
license = "Apache-2.0"
repository = "https://github.com/FuelLabs/fuel-indexer"
rust-version = "1.69.0"
<<<<<<< HEAD
version = "0.13.2"

[workspace.dependencies]
forc-index = { version = "0.13.2", path = "./plugins/forc-index" }
forc-postgres = { version = "0.13.2", path = "./plugins/forc-postgres" }
fuel-indexer = { version = "0.13.2", path = "./packages/fuel-indexer" }
fuel-indexer-api-server = { version = "0.13.2", path = "./packages/fuel-indexer-api-server" }
fuel-indexer-database = { version = "0.13.2", path = "./packages/fuel-indexer-database" }
fuel-indexer-database-types = { version = "0.13.2", path = "./packages/fuel-indexer-database/database-types" }
fuel-indexer-graphql = { version = "0.13.2", path = "./packages/fuel-indexer-graphql" }
fuel-indexer-lib = { version = "0.13.2", path = "./packages/fuel-indexer-lib" }
fuel-indexer-macros = { version = "0.13.2", path = "./packages/fuel-indexer-macros", default-features = false }
fuel-indexer-macro-utils = { version = "0.13.2", path = "./packages/fuel-indexer-macros/macro-utils" }
fuel-indexer-metrics = { version = "0.13.2", path = "./packages/fuel-indexer-metrics" }
fuel-indexer-plugin = { version = "0.13.2", path = "./packages/fuel-indexer-plugin", default-features = false }
fuel-indexer-postgres = { version = "0.13.2", path = "./packages/fuel-indexer-database/postgres" }
fuel-indexer-schema = { version = "0.13.2", path = "./packages/fuel-indexer-schema", default-features = false }
fuel-indexer-types = { version = "0.13.2", path = "./packages/fuel-indexer-types" }
=======
version = "0.13.1"

[workspace.dependencies]
forc-index = { version = "0.13.1", path = "./plugins/forc-index" }
forc-postgres = { version = "0.13.1", path = "./plugins/forc-postgres" }
fuel-indexer = { version = "0.13.1", path = "./packages/fuel-indexer" }
fuel-indexer-api-server = { version = "0.13.1", path = "./packages/fuel-indexer-api-server" }
fuel-indexer-database = { version = "0.13.1", path = "./packages/fuel-indexer-database" }
fuel-indexer-database-types = { version = "0.13.1", path = "./packages/fuel-indexer-database/database-types" }
fuel-indexer-graphql = { version = "0.13.1", path = "./packages/fuel-indexer-graphql" }
fuel-indexer-lib = { version = "0.13.1", path = "./packages/fuel-indexer-lib" }
fuel-indexer-macros = { version = "0.13.1", path = "./packages/fuel-indexer-macros", default-features = false }
fuel-indexer-macro-utils = { version = "0.13.1", path = "./packages/fuel-indexer-macros/macro-utils" }
fuel-indexer-metrics = { version = "0.13.1", path = "./packages/fuel-indexer-metrics" }
fuel-indexer-plugin = { version = "0.13.1", path = "./packages/fuel-indexer-plugin", default-features = false }
fuel-indexer-postgres = { version = "0.13.1", path = "./packages/fuel-indexer-database/postgres" }
fuel-indexer-schema = { version = "0.13.1", path = "./packages/fuel-indexer-schema", default-features = false }
fuel-indexer-types = { version = "0.13.1", path = "./packages/fuel-indexer-types" }
>>>>>>> 1d350560
clap = "3.1"
fuel-tx = "0.26"
fuels = { version = "0.40", default-features = false }
serde = { version = "1.0", default-features = false }
thiserror = "1.0"
tokio = "1.17"
tracing = "0.1"<|MERGE_RESOLUTION|>--- conflicted
+++ resolved
@@ -58,7 +58,6 @@
 license = "Apache-2.0"
 repository = "https://github.com/FuelLabs/fuel-indexer"
 rust-version = "1.69.0"
-<<<<<<< HEAD
 version = "0.13.2"
 
 [workspace.dependencies]
@@ -77,26 +76,6 @@
 fuel-indexer-postgres = { version = "0.13.2", path = "./packages/fuel-indexer-database/postgres" }
 fuel-indexer-schema = { version = "0.13.2", path = "./packages/fuel-indexer-schema", default-features = false }
 fuel-indexer-types = { version = "0.13.2", path = "./packages/fuel-indexer-types" }
-=======
-version = "0.13.1"
-
-[workspace.dependencies]
-forc-index = { version = "0.13.1", path = "./plugins/forc-index" }
-forc-postgres = { version = "0.13.1", path = "./plugins/forc-postgres" }
-fuel-indexer = { version = "0.13.1", path = "./packages/fuel-indexer" }
-fuel-indexer-api-server = { version = "0.13.1", path = "./packages/fuel-indexer-api-server" }
-fuel-indexer-database = { version = "0.13.1", path = "./packages/fuel-indexer-database" }
-fuel-indexer-database-types = { version = "0.13.1", path = "./packages/fuel-indexer-database/database-types" }
-fuel-indexer-graphql = { version = "0.13.1", path = "./packages/fuel-indexer-graphql" }
-fuel-indexer-lib = { version = "0.13.1", path = "./packages/fuel-indexer-lib" }
-fuel-indexer-macros = { version = "0.13.1", path = "./packages/fuel-indexer-macros", default-features = false }
-fuel-indexer-macro-utils = { version = "0.13.1", path = "./packages/fuel-indexer-macros/macro-utils" }
-fuel-indexer-metrics = { version = "0.13.1", path = "./packages/fuel-indexer-metrics" }
-fuel-indexer-plugin = { version = "0.13.1", path = "./packages/fuel-indexer-plugin", default-features = false }
-fuel-indexer-postgres = { version = "0.13.1", path = "./packages/fuel-indexer-database/postgres" }
-fuel-indexer-schema = { version = "0.13.1", path = "./packages/fuel-indexer-schema", default-features = false }
-fuel-indexer-types = { version = "0.13.1", path = "./packages/fuel-indexer-types" }
->>>>>>> 1d350560
 clap = "3.1"
 fuel-tx = "0.26"
 fuels = { version = "0.40", default-features = false }
