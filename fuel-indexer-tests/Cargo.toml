--- conflicted
+++ resolved
@@ -25,16 +25,10 @@
 [dependencies]
 async-std = "1"
 chrono = { version = "0.4", features = ["serde"] }
-<<<<<<< HEAD
-fuel-indexer = { path = "./../fuel-indexer" }
-fuel-indexer-lib = { path = "./../fuel-indexer-lib" }
-fuel-indexer-database = { path = "./../fuel-indexer-database" }
-fuel-indexer-schema = { path = "./../fuel-indexer-schema" }
-=======
 fuel-indexer = { version = "0.1.0", path = "./../fuel-indexer" }
 fuel-indexer-database = { version = "0.1.0", path = "./../fuel-indexer-database" }
+fuel-indexer-lib = { version = "0.1.0", path = "./../fuel-indexer-lib" }
 fuel-indexer-schema = { version = "0.1.0", path = "./../fuel-indexer-schema" }
->>>>>>> 24e61d7d
 fuel-tx = "0.18"
 fuel-types = "0.5"
 fuels = { version = "0.26", features = ["fuel-core-lib"] }
