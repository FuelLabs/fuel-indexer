--- conflicted
+++ resolved
@@ -18,13 +18,8 @@
 anyhow = { version = "1.0", default-features = false }
 async-std = "1"
 clap = { version = "3.1", features = ["cargo", "derive", "env"] }
-<<<<<<< HEAD
-fuel-indexer-lib = { path = "../../../fuel-indexer-lib" }
-fuel-indexer-tests = { path = "./../../../fuel-indexer-tests" }
-=======
 fuel-indexer-lib = { version = "0.1.0", path = "../../../fuel-indexer-lib" }
 fuel-indexer-tests = { version = "0.0.0", path = "./../../../fuel-indexer-tests" }
->>>>>>> 24e61d7d
 fuel-tx = "0.18"
 fuel-types = "0.5"
 fuels = { version = "0.26", features = ["fuel-core-lib"] }
