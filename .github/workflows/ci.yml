--- conflicted
+++ resolved
@@ -164,14 +164,9 @@
           --exclude plugin-tests --exclude fuel-indexer-benchmarks
         run: cargo test --locked --all-targets --workspace --exclude fuel-indexer-tests
           --exclude plugin-tests --exclude fuel-indexer-benchmarks
-<<<<<<< HEAD
   integration-tests:
     if: needs.set-env-vars.outputs.IS_RELEASE_OR_MASTER_OR_DEVELOP_OR_SEMVER !=
       'true'
-=======
-  cargo-test-integration:
-    if: needs.set-env-vars.outputs.IS_RELEASE_OR_MASTER_OR_DEVELOP_OR_SEMVER != 'true'
->>>>>>> eeee8c6c
     needs:
       - set-env-vars
       - cargo-toml-fmt-check
