--- conflicted
+++ resolved
@@ -128,22 +128,6 @@
 
   cargo-verifications:
     runs-on: buildjet-4vcpu-ubuntu-2204
-<<<<<<< HEAD
-=======
-    services:
-      postgres:
-        image: postgres:latest
-        env:
-          POSTGRES_PASSWORD: my-secret
-          POSTGRES_DB: postgres
-          POSTGRES_USER: postgres
-        ports:
-          - 5432:5432
-        options: --health-cmd pg_isready --health-interval 10s --health-timeout 5s --health-retries 5
-        credentials:
-          username: fuellabs
-          password: ${{ secrets.DOCKER_IO_READ_ONLY_TOKEN }}
->>>>>>> 28531c54
     needs:
       - cargo-toml-fmt-check
       - set-env-vars
