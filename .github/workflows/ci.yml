--- conflicted
+++ resolved
@@ -43,11 +43,8 @@
         with:
           profile: minimal
           toolchain: stable
-<<<<<<< HEAD
-      - run: cargo install sqlx-cli
-      - run: ./run_migrations.sh
-=======
->>>>>>> 73a59cb7
+      - run: cargo install sqlx-cli
+      - run: ./run_migrations.sh
       - uses: Swatinem/rust-cache@v1
       - uses: actions-rs/cargo@v1
         name: Cargo Check Workspace Locked
@@ -76,11 +73,8 @@
         with:
           profile: minimal
           toolchain: stable
-<<<<<<< HEAD
-      - run: cargo install sqlx-cli
-      - run: ./run_migrations.sh
-=======
->>>>>>> 73a59cb7
+      - run: cargo install sqlx-cli
+      - run: ./run_migrations.sh
       - uses: Swatinem/rust-cache@v1
       - uses: actions-rs/cargo@v1
         name: Cargo Build Workspace
@@ -109,11 +103,8 @@
         with:
           profile: minimal
           toolchain: stable
-<<<<<<< HEAD
-      - run: cargo install sqlx-cli
-      - run: ./run_migrations.sh
-=======
->>>>>>> 73a59cb7
+      - run: cargo install sqlx-cli
+      - run: ./run_migrations.sh
       - uses: Swatinem/rust-cache@v1
       - name: Cargo Test Workspace
         uses: actions-rs/cargo@v1
@@ -142,11 +133,8 @@
         with:
           profile: minimal
           toolchain: stable
-<<<<<<< HEAD
-      - run: cargo install sqlx-cli
-      - run: ./run_migrations.sh
-=======
->>>>>>> 73a59cb7
+      - run: cargo install sqlx-cli
+      - run: ./run_migrations.sh
       - uses: Swatinem/rust-cache@v1
       - name: Cargo Test Workspace
         uses: actions-rs/cargo@v1
