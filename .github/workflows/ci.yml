--- conflicted
+++ resolved
@@ -17,7 +17,88 @@
 jobs:
   cancel-previous-runs:
     runs-on: ubuntu-latest
-<<<<<<< HEAD
+
+    steps:
+      - name: Cancel Previous Runs
+        uses: styfle/cancel-workflow-action@0.9.1
+        with:
+          access_token: ${{ github.token }}
+
+  cargo-check-workspace-locked:
+    needs: cancel-previous-runs
+    runs-on: ubuntu-latest
+    steps:
+      - uses: actions/checkout@v2
+      - uses: actions-rs/toolchain@v1
+        with:
+          profile: minimal
+          toolchain: stable
+      - uses: Swatinem/rust-cache@v1
+      - uses: actions-rs/cargo@v1
+        name: Cargo Check Workspace Locked
+        with:
+          command: check
+          args: --locked --workspace --all-features --all-targets
+        env:
+          RUSTFLAGS: '-D warnings'
+
+  cargo-build-workspace:
+    needs: cancel-previous-runs
+    runs-on: ubuntu-latest
+    steps:
+      - uses: actions/checkout@v2
+      - uses: actions-rs/toolchain@v1
+        with:
+          profile: minimal
+          toolchain: stable
+      - uses: Swatinem/rust-cache@v1
+      - uses: actions-rs/cargo@v1
+        name: Cargo Build Workspace
+        with:
+          command: build
+          args: --workspace --all-features --all-targets
+        env:
+          RUSTFLAGS: '-D warnings'
+
+  cargo-test-workspace-default-features:
+    needs: cancel-previous-runs
+    runs-on: ubuntu-latest
+    steps:
+      - uses: actions/checkout@v2
+      - uses: actions-rs/toolchain@v1
+        with:
+          profile: minimal
+          toolchain: stable
+      - uses: Swatinem/rust-cache@v1
+      - name: Cargo Test Workspace
+        uses: actions-rs/cargo@v1
+        with:
+          command: test
+          args: --workspace
+        env:
+          RUSTFLAGS: '-D warnings'
+
+  cargo-test-workspace-no-features:
+    needs: cancel-previous-runs
+    runs-on: ubuntu-latest
+    steps:
+      - uses: actions/checkout@v2
+      - uses: actions-rs/toolchain@v1
+        with:
+          profile: minimal
+          toolchain: stable
+      - uses: Swatinem/rust-cache@v1
+      - name: Cargo Test Workspace
+        uses: actions-rs/cargo@v1
+        with:
+          command: test
+          args: --workspace --no-default-features --all-targets
+        env:
+          RUSTFLAGS: '-D warnings'
+
+  cargo-test-workspace-all-features:
+    needs: cancel-previous-runs
+    runs-on: ubuntu-latest
     services:
       postgres:
         image: postgres:latest
@@ -28,98 +109,23 @@
         ports:
           - 5432:5432
         options: --health-cmd pg_isready --health-interval 10s --health-timeout 5s --health-retries 5
-
-=======
->>>>>>> 0d9b977c
-    steps:
-      - name: Cancel Previous Runs
-        uses: styfle/cancel-workflow-action@0.9.1
-        with:
-          access_token: ${{ github.token }}
-
-  cargo-check-workspace-locked:
-    needs: cancel-previous-runs
-    runs-on: ubuntu-latest
-    steps:
-      - uses: actions/checkout@v2
-      - uses: actions-rs/toolchain@v1
-        with:
-          profile: minimal
-          toolchain: stable
-      - uses: Swatinem/rust-cache@v1
-      - uses: actions-rs/cargo@v1
-        name: Cargo Check Workspace Locked
-        with:
-          command: check
-          args: --locked --workspace --all-features --all-targets
-        env:
-          RUSTFLAGS: '-D warnings'
-
-  cargo-build-workspace:
-    needs: cancel-previous-runs
-    runs-on: ubuntu-latest
-    steps:
-      - uses: actions/checkout@v2
-      - uses: actions-rs/toolchain@v1
-        with:
-          profile: minimal
-          toolchain: stable
-      - uses: Swatinem/rust-cache@v1
-      - uses: actions-rs/cargo@v1
-        name: Cargo Build Workspace
-        with:
-          command: build
-          args: --workspace --all-features --all-targets
-        env:
-          RUSTFLAGS: '-D warnings'
-
-<<<<<<< HEAD
-      - name: Install diesel-cli
-        run: cargo install diesel_cli
-
-      - name: Setup test database
-        run: |
+    steps:
+      - uses: actions/checkout@v2
+      - uses: actions-rs/toolchain@v1
+        with:
+          profile: minimal
+          toolchain: stable
+      - run: cargo install diesel_cli
+      - run: |
           cd schema
           diesel migration run
           cargo fmt
-
-      - name: Install Cargo.toml linter
-        uses: baptiste0928/cargo-install@v1
-=======
-  cargo-test-workspace-default-features:
-    needs: cancel-previous-runs
-    runs-on: ubuntu-latest
-    steps:
-      - uses: actions/checkout@v2
-      - uses: actions-rs/toolchain@v1
->>>>>>> 0d9b977c
-        with:
-          profile: minimal
-          toolchain: stable
       - uses: Swatinem/rust-cache@v1
       - name: Cargo Test Workspace
         uses: actions-rs/cargo@v1
         with:
           command: test
-          args: --workspace
-        env:
-          RUSTFLAGS: '-D warnings'
-
-  cargo-test-workspace-no-features:
-    needs: cancel-previous-runs
-    runs-on: ubuntu-latest
-    steps:
-      - uses: actions/checkout@v2
-      - uses: actions-rs/toolchain@v1
-        with:
-          profile: minimal
-          toolchain: stable
-      - uses: Swatinem/rust-cache@v1
-      - name: Cargo Test Workspace
-        uses: actions-rs/cargo@v1
-        with:
-          command: test
-          args: --workspace --no-default-features --all-targets
+          args: --workspace --all-features --all-targets
         env:
           RUSTFLAGS: '-D warnings'
 
@@ -200,22 +206,12 @@
     steps:
       - run: true
 
-<<<<<<< HEAD
-      - name: Run tests (all features)
-        uses: actions-rs/cargo@v1
-        with:
-          command: test
-          args: --verbose --all-targets --all-features
-
-      - name: Notify if Job Fails
-=======
   notify-slack-on-failure:
     if: ${{ always() }} && github.ref == 'refs/heads/master'
     needs: validation-complete
     runs-on: ubuntu-latest
     steps:
       - name: Notify Slack On Failure
->>>>>>> 0d9b977c
         uses: ravsamhq/notify-slack-action@v1
         with:
           status: ${{ job.status }}
