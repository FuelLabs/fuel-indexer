--- conflicted
+++ resolved
@@ -206,18 +206,12 @@
       - uses: actions/checkout@v3
       - name: Install toolchain
         uses: dtolnay/rust-toolchain@stable
-<<<<<<< HEAD
-      - name: cargo test --locked --all-targets --workspace --exclude fuel-indexer-tests --exclude fuel-indexer-benchmarks --exclude plugin-tests
-        run: cargo test --locked --all-targets --workspace --exclude fuel-indexer-tests --exclude fuel-indexer-benchmarks --exclude plugin-tests
-
-=======
       - name: >-
           cargo test --locked --all-targets --workspace --exclude
-          fuel-indexer-tests --exclude plugin-tests
+          fuel-indexer-tests --exclude plugin-tests --exclude fuel-indexer-benchmarks
         run: >-
           cargo test --locked --all-targets --workspace --exclude
-          fuel-indexer-tests --exclude plugin-tests
->>>>>>> e081c416
+          fuel-indexer-tests --exclude plugin-tests --exclude fuel-indexer-benchmarks
   cargo-test-e2e-and-integration-tests:
     if: needs.set-env-vars.outputs.IS_RELEASE != 'true'
     needs:
